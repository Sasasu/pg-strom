/*
 * nvme_strom.c
 *
 * Routines related to NVME-SSD devices
 * ----
 * Copyright 2011-2020 (C) KaiGai Kohei <kaigai@kaigai.gr.jp>
 * Copyright 2014-2020 (C) The PG-Strom Development Team
 *
 * This program is free software; you can redistribute it and/or modify
 * it under the terms of the GNU General Public License version 2 as
 * published by the Free Software Foundation.
 *
 * This program is distributed in the hope that it will be useful,
 * but WITHOUT ANY WARRANTY; without even the implied warranty of
 * MERCHANTABILITY or FITNESS FOR A PARTICULAR PURPOSE.  See the
 * GNU General Public License for more details.
 */
#include "pg_strom.h"

/*
 * NvmeAttributes - properties of NVMe disks
 */
typedef struct NvmeAttributes
{
	cl_int		nvme_major;			/* major device number */
	cl_int		nvme_minor;			/* minor device number */
	char		nvme_name[64];		/* nvme device name */
	char		nvme_serial[128];	/* serial number in sysfs */
	char		nvme_model[256];	/* model name in sysfs */
	cl_int		nvme_pcie_domain;	/* DDDD of DDDD:bb:dd.f */
	cl_int		nvme_pcie_bus_id;	/* bb of DDDD:bb:dd.f */
	cl_int		nvme_pcie_dev_id;	/* dd of DDDD:bb:dd.f */
	cl_int		nvme_pcie_func_id;	/* f of DDDD:bb:dd.f */
	cl_int		numa_node_id;		/* numa node id */
	cl_int		nvme_optimal_gpu;	/* optimal GPU index */
	cl_int		nvme_distances[FLEXIBLE_ARRAY_MEMBER];	/* distance map */
} NvmeAttributes;

/*
 * sysfs_read_pcie_attrs
 */
struct PCIDevEntry
{
	struct PCIDevEntry *parent;
	int		domain;
	int		bus_id;
	int		dev_id;
	int		func_id;
	int		depth;
	DevAttributes *gpu_attr;	/* if GPU device */
	NvmeAttributes *nvme_attr;	/* if NVMe device */
	List *children;
};
typedef struct PCIDevEntry	PCIDevEntry;

/* static variables/functions */
static HTAB	   *nvmeHash = NULL;
static char	   *pgstrom_gpudirect_driver;	/* GUC */
static bool		pgstrom_gpudirect_enabled;	/* GUC */
static int		pgstrom_gpudirect_threshold_kb;	/* GUC */


static char		   *nvme_manual_distance_map;	/* GUC */
static void			apply_nvme_manual_distance_map(void);
static bool			sysfs_read_pcie_root_complex(const char *dirname,
												 const char *my_name,
												 List **p_pcie_root);
/*
 * nvme_strom_threshold
 */
Size
nvme_strom_threshold(void)
{
	return (Size)pgstrom_gpudirect_threshold_kb << 10;
}

/*
 * nvme_strom_ioctl
 */
int
nvme_strom_ioctl(int cmd, void *arg)
{
	static int	fdesc_nvme_strom = -1;

	if (fdesc_nvme_strom < 0)
	{
		fdesc_nvme_strom = open(NVME_STROM_IOCTL_PATHNAME, O_RDONLY);
		if (fdesc_nvme_strom < 0)
			return -1;
	}
	return ioctl(fdesc_nvme_strom, cmd, arg);
}

/*
 * sysfs_read_line
 */
static const char *
sysfs_read_line(const char *path, bool abort_on_error)
{
	static char linebuf[2048];
	int		fdesc;
	char   *pos;
	ssize_t	sz;

	fdesc = open(path, O_RDONLY);
	if (fdesc < 0)
	{
		if (abort_on_error)
			elog(ERROR, "failed on open('%s'): %m", path);
		return NULL;
	}
retry:
	sz = read(fdesc, linebuf, sizeof(linebuf) - 1);
	if (sz < 0)
	{
		int		errno_saved = errno;

		if (errno == EINTR)
			goto retry;
		close(fdesc);
		errno = errno_saved;
		if (abort_on_error)
			elog(ERROR, "failed on read('%s'): %m", path);
		return NULL;
	}
	close(fdesc);
	linebuf[sz] = '\0';
	pos = linebuf + sz - 1;
	while (pos >= linebuf && isspace(*pos))
		*pos-- = '\0';
	return linebuf;
}

/*
 * sysfs_read_nvme_attrs
 */
<<<<<<< HEAD
static NvmeAttributes *
sysfs_read_nvme_attrs(const char *drive_base,
					  const char *nvme_name,
					  const char *__bus_id)
{
	NvmeAttributes *nvmeAttr;
	char		path[MAXPGPATH];
	char	   *bus_id;
	const char *temp;
	int			i;

	bus_id = alloca(strlen(__bus_id) + 1);
	strcpy(bus_id, __bus_id);

	nvmeAttr = palloc0(offsetof(NvmeAttributes,
								nvme_distances[numDevAttrs]));
	strncpy(nvmeAttr->nvme_name, nvme_name, sizeof(nvmeAttr->nvme_name));

	snprintf(path, sizeof(path),
			 "/sys/bus/pci/devices/%s/numa_node", bus_id);
	temp = sysfs_read_line(path, true);
	if (temp && sscanf(bus_id, "%x:%02x:%02x.%d",
					   &nvmeAttr->nvme_pcie_domain,
                       &nvmeAttr->nvme_pcie_bus_id,
                       &nvmeAttr->nvme_pcie_dev_id,
                       &nvmeAttr->nvme_pcie_func_id) == 4)
	{
		nvmeAttr->numa_node_id = atoi(temp);
	}
	else
	{
		nvmeAttr->nvme_pcie_domain = -1;
		nvmeAttr->nvme_pcie_bus_id = -1;
		nvmeAttr->nvme_pcie_dev_id = -1;
		nvmeAttr->nvme_pcie_func_id = -1;
		nvmeAttr->numa_node_id = -1;
	}
	snprintf(path, sizeof(path),
			 "/sys/class/block/%s/dev",
			 nvme_name);
	temp = sysfs_read_line(path, true);
	if (sscanf(temp, "%d:%d",
			   &nvmeAttr->nvme_major,
			   &nvmeAttr->nvme_minor) != 2)
		elog(ERROR, "Sysfs '%s' has unexpected value", path);

	snprintf(path, sizeof(path),
			 "%s/serial",
			 drive_base);
	temp = sysfs_read_line(path, false);
	if (!temp)
		temp = "NVME serial unknown";
	strncpy(nvmeAttr->nvme_serial, temp, sizeof(nvmeAttr->nvme_serial));

	snprintf(path, sizeof(path),
			 "%s/model",
			 drive_base);
	temp = sysfs_read_line(path, false);
	if (!temp)
		temp = "NVME model unknown";
	strncpy(nvmeAttr->nvme_model, temp, sizeof(nvmeAttr->nvme_model));
=======
static bool
sysfs_read_nvme_attrs(NvmeAttributes *nvme,
					  const char *sysfs_base,
					  const char *sysfs_nvme)
{
	char		namebuf[MAXPGPATH];
	const char *value;
	int			i;

	memset(nvme, 0, offsetof(NvmeAttributes, nvme_distances));

	/* fetch major:minor */
	snprintf(namebuf, sizeof(namebuf),
			 "%s/%s/dev",
			 sysfs_base, sysfs_nvme);
	value = sysfs_read_line(namebuf, false);
	if (!value || sscanf(value, "%u:%u",
						 &nvme->nvme_major,
						 &nvme->nvme_minor) != 2)
		return false;

	/* fetch device (namespace) name */
	strncpy(nvme->nvme_name, sysfs_nvme, 64);

	/* fetch serial */
	snprintf(namebuf, sizeof(namebuf),
			 "%s/%s/device/serial",
			 sysfs_base, sysfs_nvme);
	value = sysfs_read_line(namebuf, false);
	strncpy(nvme->nvme_serial, value ? value : "Unknown", 128);

	/* fetch model */
	snprintf(namebuf, sizeof(namebuf),
			 "%s/%s/device/model",
			 sysfs_base, sysfs_nvme);
	value = sysfs_read_line(namebuf, false);
	strncpy(nvme->nvme_model, value ? value : "Unknown", 256);

	/* check whether it is PCIE or not */
	snprintf(namebuf, sizeof(namebuf),
			 "%s/%s/device/transport",
			 sysfs_base, sysfs_nvme);
	value = sysfs_read_line(namebuf, false);
	if (!value || strcmp(value, "pcie") != 0)
		goto bailout;
>>>>>>> 7d341d15

	/* fetch numa_node_id */
	snprintf(namebuf, sizeof(namebuf),
             "%s/%s/device/numa_node",
             sysfs_base, sysfs_nvme);
	value = sysfs_read_line(namebuf, false);
	if (!value || (nvme->numa_node_id = atoi(value)) < 0)
		goto bailout;

	/* fetch PCI-E Bus ID */
	snprintf(namebuf, sizeof(namebuf),
			 "%s/%s/device/address",
			 sysfs_base, sysfs_nvme);
	value = sysfs_read_line(namebuf, false);
	if (!value || sscanf(value, "%x:%02x:%02x.%d",
						 &nvme->nvme_pcie_domain,
						 &nvme->nvme_pcie_bus_id,
						 &nvme->nvme_pcie_dev_id,
						 &nvme->nvme_pcie_func_id) != 4)
		goto bailout;

	/* initialize values to be set later */
	nvme->nvme_optimal_gpu = -1;
	for (i=0; i < numDevAttrs; i++)
		nvme->nvme_distances[i] = -1;

	return true;

bailout:
	nvme->nvme_pcie_domain = -1;
	nvme->nvme_pcie_bus_id = -1;
	nvme->nvme_pcie_dev_id = -1;
	nvme->nvme_pcie_func_id = -1;
	nvme->numa_node_id = -1;
	nvme->nvme_optimal_gpu = -1;
	for (i=0; i < numDevAttrs; i++)
		nvme->nvme_distances[i] = -1;

	return true;
}

/*
 * sysfs_read_block_attrs
 */
<<<<<<< HEAD
static bool
sysfs_read_drive_attrs(void)
{
	NvmeAttributes *nvme;
	NvmeAttributes *temp;
	const char *dirname;
	DIR		   *dir;
	struct dirent *dent;
	char		namebuf[MAXPGPATH];
	const char *bus_id;
	bool		found;

	dirname = "/sys/class/block";
	dir = AllocateDir(dirname);
	if (!dir)
		return false;
=======
static void
sysfs_read_block_attrs(void)
{
	NvmeAttributes *nvme;
	NvmeAttributes	temp;
	const char *dirname = "/sys/class/block";
	DIR		   *dir;
	struct dirent *dent;
	
	dir = AllocateDir(dirname);
	if (!dir)
		elog(ERROR, "failed on AllocateDir('%s'): %m", dirname);
>>>>>>> 7d341d15

	while ((dent = ReadDir(dir, dirname)) != NULL)
	{
		const char *start, *pos;
		bool		found;
		int			i;

		if (strncmp("nvme", dent->d_name, 4) == 0)
		{
<<<<<<< HEAD
			snprintf(namebuf, sizeof(namebuf),
					 "%s/%s/device/address",
					 dirname, dent->d_name);
			bus_id = sysfs_read_line(namebuf, false);
			if (!bus_id)
				continue;
			snprintf(namebuf, sizeof(namebuf),
					 "/sys/class/block/%s/device",
					 dent->d_name);
			temp = sysfs_read_nvme_attrs(namebuf,
										 dent->d_name,
										 bus_id);
		}
#ifdef WITH_CUFILE
		else if (strncmp("sfdv", dent->d_name, 4) == 0)
		{
			snprintf(namebuf, sizeof(namebuf),
					 "%s/%s/bus_info",
					 dirname, dent->d_name);
			bus_id = sysfs_read_line(namebuf, false);
			if (!bus_id)
				continue;
			snprintf(namebuf, sizeof(namebuf),
					 "/sys/class/block/%s",
					 dent->d_name);
			temp = sysfs_read_nvme_attrs(namebuf,
										 dent->d_name,
										 bus_id);
=======
			/* only nvme[0-9]+n[0-9]+ devices */
			pos = start = dent->d_name + 4;
			while (isdigit(*pos))
				pos++;
			if (start == pos || *pos != 'n')
				continue;
			start = ++pos;
			while (isdigit(*pos))
				pos++;
			if (start == pos || *pos != '\0')
				continue;

			if (!sysfs_read_nvme_attrs(&temp, dirname, dent->d_name))
				continue;
>>>>>>> 7d341d15
		}
#endif
		else
		{
			/* not a supported device type */
			continue;
		}

		if (!nvmeHash)
		{
			HASHCTL		hctl;

			memset(&hctl, 0, sizeof(HASHCTL));
			hctl.keysize = offsetof(NvmeAttributes, nvme_name);
			hctl.entrysize = offsetof(NvmeAttributes,
									  nvme_distances[numDevAttrs]);
			hctl.hcxt = TopMemoryContext;
			nvmeHash = hash_create("NVME Drives", 256, &hctl,
								   HASH_ELEM | HASH_BLOBS | HASH_CONTEXT);
		}
		nvme = hash_search(nvmeHash, &temp, HASH_ENTER, &found);
		if (found)
			elog(ERROR, "Bug? detects duplicate NVMe SSD (%d,%d)",
				 nvme->nvme_major, nvme->nvme_minor);
		Assert(nvme->nvme_major == temp.nvme_major &&
			   nvme->nvme_minor == temp.nvme_minor);
		memcpy(nvme, &temp, offsetof(NvmeAttributes,
									 nvme_distances));
		for (i=0; i < numDevAttrs; i++)
			nvme->nvme_distances[i] = -1;
	}
	FreeDir(dir);

	return (nvmeHash != NULL);
}

/*
 * sysfs_read_pcie_attrs
 */
static PCIDevEntry *
sysfs_read_pcie_attrs(const char *dirname, const char *my_name,
					  PCIDevEntry *parent, int depth,
					  List **p_pcie_root)
{
	PCIDevEntry *entry;
	DIR		   *dir;
	struct dirent *dent;
	char		path[MAXPGPATH];
	int			index;

	entry = palloc0(sizeof(PCIDevEntry));
	entry->parent = parent;
	if (!parent)
	{
		Assert(strncmp("pci", my_name, 3) == 0);
		if (sscanf(my_name+3, "%x:%02x",
				   &entry->domain,
				   &entry->bus_id) != 2)
			elog(ERROR, "unexpected sysfs entry: %s/%s", dirname, my_name);
		entry->dev_id = -1;		/* invalid */
		entry->func_id = -1;	/* invalid */
		entry->depth = depth;
	}
	else
	{
		if (sscanf(my_name, "%x:%02x:%02x.%d",
				   &entry->domain,
				   &entry->bus_id,
				   &entry->dev_id,
				   &entry->func_id) != 4)
			elog(ERROR, "unexpected sysfs entry: %s/%s", dirname, my_name);
		entry->depth = depth;

		/* Is it a GPU device? */
		for (index=0; index < numDevAttrs; index++)
		{
			DevAttributes *dattr = &devAttrs[index];

			if (entry->domain == dattr->PCI_DOMAIN_ID &&
				entry->bus_id == dattr->PCI_BUS_ID &&
				entry->dev_id == dattr->PCI_DEVICE_ID &&
				entry->func_id == (dattr->MULTI_GPU_BOARD ?
								   dattr->MULTI_GPU_BOARD_GROUP_ID : 0))
			{
				entry->gpu_attr = dattr;
				break;
			}
		}
		/* Elsewhere, is it a NVMe device? */
		if (!entry->gpu_attr)
		{
			NvmeAttributes *nvattr;
			HASH_SEQ_STATUS hseq;

			hash_seq_init(&hseq, nvmeHash);
			while ((nvattr = hash_seq_search(&hseq)) != NULL)
			{
				if (entry->domain == nvattr->nvme_pcie_domain &&
					entry->bus_id == nvattr->nvme_pcie_bus_id &&
					entry->dev_id == nvattr->nvme_pcie_dev_id &&
					entry->func_id == nvattr->nvme_pcie_func_id)
				{
					entry->nvme_attr = nvattr;
					hash_seq_term(&hseq);
					break;
				}
			}
		}
	}
	/* walk down the PCIe device tree */
	snprintf(path, sizeof(path), "%s/%s", dirname, my_name);
	dir = opendir(path);
	if (!dir)
		elog(ERROR, "failed on opendir('%s'): %m", dirname);
	while ((dent = readdir(dir)) != NULL)
	{
		PCIDevEntry *temp;
		const char *delim = "::.";
		char	   *pos;

		/* pcixxxx:xx sub-root? */
		if (sysfs_read_pcie_root_complex(path, dent->d_name,
										 p_pcie_root))
			continue;

		/* elsewhere, xxxx:xx:xx.x? */
		for (pos = dent->d_name; *pos != '\0'; pos++)
		{
			if (*pos == *delim)
				delim++;
			else if (*delim != '\0' ? !isxdigit(*pos) : !isdigit(*pos))
				break;
		}
		if (*pos == '\0' && *delim == '\0')
		{
			temp = sysfs_read_pcie_attrs(path, dent->d_name, entry, depth+1,
										 p_pcie_root);
			if (temp != NULL)
				entry->children = lappend(entry->children, temp);
		}
	}
	closedir(dir);

	if (entry->gpu_attr == NULL &&
		entry->nvme_attr == NULL &&
		entry->children == NIL)
	{
		pfree(entry);
		return NULL;
	}
	return entry;
}

/*
 * sysfs_read_pcie_root_complex
 */
static bool
sysfs_read_pcie_root_complex(const char *dirname,
							 const char *my_name,
							 List **p_pcie_root)
{
	const char	   *delim = ":";
	const char	   *pos = my_name;
	PCIDevEntry	   *entry;

	if (strncmp("pci", my_name, 3) == 0)
	{
		for (pos = my_name+3; *pos != '\0'; pos++)
		{
			if (*pos == *delim)
				delim++;
			else if (!isxdigit(*pos))
				break;
		}
		if (*pos == '\0' && *delim == '\0')
		{
			entry = sysfs_read_pcie_attrs(dirname, my_name, NULL, 0,
										  p_pcie_root);
			if (entry)
				*p_pcie_root = lappend(*p_pcie_root, entry);
			return true;
		}
	}
	return false;
}

/*
 * print_pcie_device_tree
 */
static void
print_pcie_device_tree(PCIDevEntry *entry, int indent)
{
	ListCell   *lc;

	if (!entry->parent)
		elog(LOG, "%*s PCIe[%04x:%02x]",
			 2 * indent, "- ",
			 entry->domain,
			 entry->bus_id);
	else if (entry->gpu_attr)
		elog(LOG, "%*s PCIe(%04x:%02x:%02x.%d) GPU%d (%s)",
			 2 * indent, "- ",
			 entry->domain,
			 entry->bus_id,
			 entry->dev_id,
			 entry->func_id,
			 entry->gpu_attr->DEV_ID,
			 entry->gpu_attr->DEV_NAME);
	else if (entry->nvme_attr)
		elog(LOG, "%*s PCIe(%04x:%02x:%02x.%d) %s (%s)",
			 2 * indent, "- ",
			 entry->domain,
			 entry->bus_id,
			 entry->dev_id,
			 entry->func_id,
			 entry->nvme_attr->nvme_name,
			 entry->nvme_attr->nvme_model);
	else
		elog(LOG, "%*s PCIe(%04x:%02x:%02x.%d)",
			 2 * indent, "- ",
			 entry->domain,
			 entry->bus_id,
			 entry->dev_id,
			 entry->func_id);

	foreach (lc, entry->children)
		print_pcie_device_tree(lfirst(lc), indent+2);
}

/*
 * calculate_nvme_distance_map
 */
static int
calculate_nvme_distance_map(List *pcie_siblings, int depth,
							DevAttributes *gpu, bool *p_gpu_found,
							NvmeAttributes *nvme, bool *p_nvme_found)
{
	int			gpu_depth = -1;
	int			nvme_depth = -1;
	int			dist;
	ListCell   *lc;

	foreach (lc, pcie_siblings)
	{
		PCIDevEntry *entry = lfirst(lc);

		if (entry->gpu_attr == gpu)
		{
			Assert(entry->nvme_attr == NULL &&
				   entry->children == NIL);
			Assert(gpu_depth < 0);
			gpu_depth = depth;
		}
		else if (entry->nvme_attr == nvme)
		{
			Assert(entry->gpu_attr == NULL &&
				   entry->children == NIL);
			Assert(nvme_depth < 0);
			nvme_depth = depth;
		}
		else if (entry->children != NIL)
		{
			bool	gpu_found = false;
			bool	nvme_found = false;
			int		dist;

			dist = calculate_nvme_distance_map(entry->children,
											   depth+1,
											   gpu, &gpu_found,
											   nvme, &nvme_found);
			if (gpu_found && nvme_found)
			{
				*p_gpu_found	= true;
				*p_nvme_found	= true;
				return dist;
			}
			else if (gpu_found)
			{
				Assert(gpu_depth < 0);
				gpu_depth = dist;
			}
			else if (nvme_found)
			{
				Assert(nvme_depth < 0);
				nvme_depth = dist;
			}
		}
	}

	if (gpu_depth >= 0 && nvme_depth >= 0)
	{
		dist = ((gpu_depth - depth) +
				(nvme_depth - depth) +
				(depth == 1 ? 2 : 1));
	}
	else if (gpu_depth >= 0)
	{
		dist = gpu_depth;
	}
	else if (nvme_depth >= 0)
	{
		dist = nvme_depth;
	}
	else
		dist = -1;

	*p_gpu_found = (gpu_depth >= 0);
	*p_nvme_found = (nvme_depth >= 0);

	return dist;
}

/*
 * setup_nvme_distance_map
 */
static void
setup_nvme_distance_map(void)
{
	NvmeAttributes *nvme;
	const char *dirname;
	DIR		   *dir;
	struct dirent *dent;
	List	   *pcie_root = NIL;
	ListCell   *lc;
	int			i, dist;
	HASH_SEQ_STATUS hseq;

<<<<<<< HEAD
	if (!sysfs_read_drive_attrs())
		return;		/* No NVME drives found */
=======
	sysfs_read_block_attrs();
	if (!nvmeHash)
		return;		/* No NVME Drives found */
>>>>>>> 7d341d15

	/*
	 * Walk on the PCIe bus tree
	 */
	dirname = "/sys/devices";
	dir = AllocateDir(dirname);
	if (!dir)
		elog(ERROR, "failed on opendir('%s'): %m", dirname);
	while ((dent = ReadDir(dir, dirname)) != NULL)
	{
		sysfs_read_pcie_root_complex(dirname, dent->d_name, &pcie_root);
	}
	FreeDir(dir);

	/*
	 * calculation of SSD<->GPU distance map
	 */
	hash_seq_init(&hseq, nvmeHash);
	while ((nvme = hash_seq_search(&hseq)) != NULL)
	{
		int		optimal_gpu = -1;
		int		optimal_dist = INT_MAX;

		for (i=0; i < numDevAttrs; i++)
		{
			DevAttributes  *gpu = &devAttrs[i];
			bool	gpu_found = false;
			bool	nvme_found = false;

			if (gpu->NUMA_NODE_ID != nvme->numa_node_id)
			{
				nvme->nvme_distances[i] = -1;
				continue;
			}
			dist = calculate_nvme_distance_map(pcie_root, 1,
											   gpu, &gpu_found,
											   nvme, &nvme_found);
			if (gpu_found && nvme_found)
			{
				nvme->nvme_distances[i] = dist;
				if (dist < optimal_dist)
				{
					optimal_gpu = i;
					optimal_dist = dist;
				}
			}
			else
				nvme->nvme_distances[i] = -1;
		}
		nvme->nvme_optimal_gpu = optimal_gpu;
	}
	/* Print PCIe tree */
	foreach (lc, pcie_root)
		print_pcie_device_tree(lfirst(lc), 2);

	/* Overwrite the distance map by manual configuration */
	if (nvme_manual_distance_map)
		apply_nvme_manual_distance_map();

	/* Print GPU<->SSD Distance Matrix */
	if (numDevAttrs > 0 && nvmeHash != NULL)
	{
		HASH_SEQ_STATUS	hseq;
		StringInfoData	str;
		StringInfoData	dev;

		initStringInfo(&str);
		initStringInfo(&dev);

		for (i=0; i < numDevAttrs; i++)
			appendStringInfo(&str, "   GPU%d  ", i);
		elog(LOG, "GPU<->SSD Distance Matrix");
		elog(LOG, "        %s", str.data);

		hash_seq_init(&hseq, nvmeHash);
		while ((nvme = hash_seq_search(&hseq)) != NULL)
		{
			if (nvme->nvme_optimal_gpu < 0)
				appendStringInfo(&dev, "%s%s",
								 dev.len > 0 ? ", " : "",
								 nvme->nvme_name);
			resetStringInfo(&str);
			appendStringInfo(&str, "   %6s", nvme->nvme_name);
			for (i=0; i < numDevAttrs; i++)
			{
				int		dist = nvme->nvme_distances[i];

				if (nvme->nvme_optimal_gpu == i)
					appendStringInfo(&str, "  (%4d)", dist);
				else
					appendStringInfo(&str, "   %4d ", dist);
			}
			elog(LOG, "%s", str.data);
		}

		if (dev.len > 0)
		{
			ereport(LOG,
					(errmsg("Optimal GPUs are uncertain for NVME devices: %s",
							dev.data),
					 errhint("review your 'pg_strom.nvme_distance_map' configuration if these devices may be used in PostgreSQL")));
		}
		pfree(str.data);
		pfree(dev.data);
	}
}

/*
 * apply_nvme_manual_distance_map
 */
static void
apply_nvme_manual_distance_map(void)
{
	char	   *config = pstrdup(nvme_manual_distance_map);
	char	   *token = NULL;
	char	   *dev1, *dev2;
	char	   *pos1, *pos2;
	char	   *c;

	for (token = strtok_r(config, ",", &pos1);
		 token != NULL;
		 token = strtok_r(NULL, ",", &pos1))
	{
		int		cuda_dindex;
		bool	found = false;

		token = __trim(token);

		if ((dev1 = strtok_r(token, ":", &pos2)) == NULL ||
			(dev2 = strtok_r(NULL, ":", &pos2)) == NULL ||
			strtok_r(NULL, ":", &pos2) != NULL)
			goto syntax_error;
		dev1 = __trim(dev1);
		dev2 = __trim(dev2);

		/* nvme device index */
		if (strncasecmp(dev1, "nvme", 4) != 0)
			goto syntax_error;
		for (c = dev1+4; isdigit(*c); c++);
		if (c == dev1+4 || *c != '\0')
			goto syntax_error;

		/* GPU device index */
		if (strncasecmp(dev2, "gpu", 3) != 0)
			goto syntax_error;
		for (c = dev2+3; isdigit(*c); c++);
		if (c == dev2+3 || *c != '\0')
			goto syntax_error;
		cuda_dindex = atoi(dev2+3);
		if (cuda_dindex < 0 || cuda_dindex >= numDevAttrs)
			elog(ERROR, "GPU device '%s' was not found", dev2);

		if (nvmeHash)
		{
			NvmeAttributes *nvme;
			HASH_SEQ_STATUS	hseq;
			char		temp[128];
			size_t		sz;
			
			sz = snprintf(temp, sizeof(temp), "%sn", dev1);
			
			hash_seq_init(&hseq, nvmeHash);
			while ((nvme = hash_seq_search(&hseq)) != NULL)
			{
				if (strncasecmp(temp, nvme->nvme_name, sz) == 0)
				{
					nvme->nvme_optimal_gpu = cuda_dindex;
					found = true;
				}
			}
		}
		if (!found)
			elog(ERROR, "NVME device '%s' was not found", dev1);
	}
	return;

syntax_error:
	elog(ERROR, "wrong configuration at %ld character of '%s'",
		 token - config, nvme_manual_distance_map);
}

/*
 * TablespaceCanUseNvmeStrom
 */
typedef struct
{
	Oid		tablespace_oid;
	int		optimal_gpu;
} tablespace_optimal_gpu_hentry;

typedef struct
{
<<<<<<< HEAD
	int		major;
	int		minor;
=======
	dev_t	st_dev;		/* may be a partition device */
>>>>>>> 7d341d15
	int		optimal_gpu;
} filesystem_optimal_gpu_hentry;

static HTAB	   *tablespace_optimal_gpu_htable = NULL;
static HTAB	   *filesystem_optimal_gpu_htable = NULL;

static void
tablespace_optimal_gpu_cache_callback(Datum arg, int cacheid, uint32 hashvalue)
{
	/* invalidate all the cached status */
	if (tablespace_optimal_gpu_htable)
	{
		hash_destroy(tablespace_optimal_gpu_htable);
		tablespace_optimal_gpu_htable = NULL;
	}
}

/*
 * __GetOptimalGpuForBlockDevice
 */
static int
__GetOptimalGpuForBlockDevice(int major, int minor)
{
	NvmeAttributes	key;
	NvmeAttributes *nvme;

	memset(&key, 0, sizeof(NvmeAttributes));
	key.nvme_major = major;
	key.nvme_minor = minor;

	if (!nvmeHash)
<<<<<<< HEAD
		return -1;
	nvme = hash_search(nvmeHash, &key, HASH_FIND, NULL);
	if (!nvme)
		return -1;
=======
		return -1;
	nvme = hash_search(nvmeHash, &key, HASH_FIND, NULL);
	if (!nvme)
		return -1;
>>>>>>> 7d341d15
	return nvme->nvme_optimal_gpu;
}

/*
 * __GetOptimalGpuForRaidVolume
 */
static int
__GetOptimalGpuForRaidVolume(const char *sysfs_base)
{
	char		namebuf[MAXPGPATH];
	const char *value;
	int			optimal_gpu = -1;
	ssize_t		sz;
	DIR		   *dir;
	struct dirent *dent;

	snprintf(namebuf, sizeof(namebuf), "%s/level", sysfs_base);
	value = sysfs_read_line(namebuf, true);
	if (strcmp(value, "raid0") != 0)
		return -1;		/* unsupported md-raid level */
<<<<<<< HEAD
#if 0
	// We don't need to look at RAID-0 layout
	snprintf(namebuf, sizeof(namebuf), "%s/layout", sysfs_base);
	value = sysfs_read_line(namebuf, true);
	if (strcmp(value, "0") != 0)
		return -1;		/* unsupported md-raid layout */
#endif
=======

>>>>>>> 7d341d15
	snprintf(namebuf, sizeof(namebuf), "%s/chunk_size", sysfs_base);
	sz = atol(sysfs_read_line(namebuf, true));
	if (sz < PAGE_SIZE || (sz & (PAGE_SIZE - 1)) != 0)
		return -1;		/* unsupported md-raid chunk-size */

<<<<<<< HEAD
	dir = opendir(sysfs_base);
	if (!dir)
		elog(ERROR, "failed on opendir('%s'): %m", sysfs_base);
	PG_TRY();
	{
		while ((dent = readdir(dir)) != NULL)
		{
			if (dent->d_name[0] == 'r' &&
				dent->d_name[1] == 'd' &&
				isdigit(dent->d_name[2]))
			{
				int		__major;
				int		__minor;
				int		__dindex;

				snprintf(namebuf, sizeof(namebuf),
						 "%s/%s/block/dev",
						 sysfs_base, dent->d_name);
				value = sysfs_read_line(namebuf, true);
				if (sscanf(value, "%d:%d", &__major, &__minor) != 2)
					elog(ERROR, "failed on parse '%s' [%s]",
						 namebuf, value);

				snprintf(namebuf, sizeof(namebuf),
						 "%s/%s/block/partition",
						 sysfs_base, dent->d_name);
				value = sysfs_read_line(namebuf, false);
				if (value && atoi(value) != 0)
				{
					/* a partitioned volume */
					snprintf(namebuf, sizeof(namebuf),
							 "/sys/dev/block/%d:%d/../dev",
							 __major, __minor);
					value = sysfs_read_line(namebuf, true);
					if (sscanf(value, "%d:%d", &__major, &__minor) != 2)
						elog(ERROR, "failed on parse '%s' [%s]",
							 namebuf, value);
				}
				__dindex = __GetOptimalGpuForBlockDevice(__major, __minor);
				if (__dindex < 0)
				{
					optimal_gpu = -1;
					break;		/* no optimal GPU */
				}
				else if (optimal_gpu < 0)
					optimal_gpu = __dindex;
				else if (optimal_gpu != __dindex)
				{
					optimal_gpu = -1;
					break;		/* no optimal GPU */
				}
			}
		}
	}
	PG_CATCH();
	{
		closedir(dir);
		PG_RE_THROW();
	}
	PG_END_TRY();
	closedir(dir);
=======
	dir = AllocateDir(sysfs_base);
	if (!dir)
		elog(ERROR, "failed on AllocateDir('%s'): %m", sysfs_base);
	
	while ((dent = ReadDir(dir, sysfs_base)) != NULL)
	{
		if (dent->d_name[0] == 'r' &&
			dent->d_name[1] == 'd' &&
			isdigit(dent->d_name[2]))
		{
			int		__major;
			int		__minor;
			int		__dindex;

			snprintf(namebuf, sizeof(namebuf),
					 "%s/%s/block/dev",
					 sysfs_base, dent->d_name);
			value = sysfs_read_line(namebuf, true);
			if (sscanf(value, "%d:%d", &__major, &__minor) != 2)
				elog(ERROR, "failed on parse '%s' [%s]",
					 namebuf, value);

			snprintf(namebuf, sizeof(namebuf),
					 "%s/%s/block/partition",
					 sysfs_base, dent->d_name);
			value = sysfs_read_line(namebuf, false);
			if (value && atoi(value) != 0)
			{
				/* a partitioned volume */
				snprintf(namebuf, sizeof(namebuf),
						 "/sys/dev/block/%d:%d/../dev",
						 __major, __minor);
				value = sysfs_read_line(namebuf, true);
				if (sscanf(value, "%d:%d", &__major, &__minor) != 2)
					elog(ERROR, "failed on parse '%s' [%s]",
						 namebuf, value);
			}
			__dindex = __GetOptimalGpuForBlockDevice(__major, __minor);
			if (__dindex < 0)
			{
				optimal_gpu = -1;
				break;		/* no optimal GPU */
			}
			else if (optimal_gpu < 0)
				optimal_gpu = __dindex;
			else if (optimal_gpu != __dindex)
			{
				optimal_gpu = -1;
				break;		/* no optimal GPU */
			}
		}
	}
	FreeDir(dir);
>>>>>>> 7d341d15

	return optimal_gpu;
}

/*
 * GetOptimalGpuForFile
 */
int
GetOptimalGpuForFile(File fdesc)
{
	filesystem_optimal_gpu_hentry *hentry;
	struct stat	stat_buf;
	bool		found;

	if (fstat(FileGetRawDesc(fdesc), &stat_buf) != 0)
		elog(ERROR, "failed on fstat('%s'): %m", FilePathName(fdesc));
	if (!filesystem_optimal_gpu_htable)
	{
		HASHCTL		ctl;

		memset(&ctl, 0, sizeof(HASHCTL));
		ctl.keysize = sizeof(dev_t);
		ctl.entrysize = sizeof(filesystem_optimal_gpu_hentry);
		filesystem_optimal_gpu_htable
<<<<<<< HEAD
			= hash_create("FileSystem:OptimalGPU", 64,
=======
			= hash_create("FileSystemOptimalGPU", 128,
>>>>>>> 7d341d15
						  &ctl, HASH_ELEM | HASH_BLOBS);
	}
	hentry = hash_search(filesystem_optimal_gpu_htable,
						 &stat_buf.st_dev,
						 HASH_ENTER,
						 &found);
	if (!found)
	{
<<<<<<< HEAD
		int			optimal_gpu = -1;
		int			major = major(stat_buf.st_dev);
		int			minor = minor(stat_buf.st_dev);
		char		namebuf[MAXPGPATH];
=======
		int		optimal_gpu = -1;
		int		major = major(stat_buf.st_dev);
		int		minor = minor(stat_buf.st_dev);
		char	namebuf[MAXPGPATH];
>>>>>>> 7d341d15
		const char *value;

		PG_TRY();
		{
<<<<<<< HEAD
			snprintf(namebuf, sizeof(namebuf),
					 "/sys/dev/block/%d:%d/partition", major, minor);
=======
			/* check whether the file is on partition volume */
			snprintf(namebuf, sizeof(namebuf),
					 "/sys/dev/block/%d:%d/partition",
					 major, minor);
>>>>>>> 7d341d15
			value = sysfs_read_line(namebuf, false);
			if (value && atoi(value) != 0)
			{
				/* lookup the mother block device */
				snprintf(namebuf, sizeof(namebuf),
<<<<<<< HEAD
						 "/sys/dev/block/%d:%d/../dev", major, minor);
				value = sysfs_read_line(namebuf, true);
				if (sscanf(value, "%d:%d", &major, &minor) != 2)
					elog(ERROR, "failed on parse '%s' [%s]", namebuf, value);
			}
			/* check whether the file is on md-raid volumn, or not */
=======
						 "/sys/dev/block/%d:%d/../dev",
						 major, minor);
				value = sysfs_read_line(namebuf, true);
				if (sscanf(value, "%d:%d", &major, &minor) != 2)
					elog(ERROR, "failed on parse '%s' [%s]",
						 namebuf, value);
			}
			/* check whether the file is on md-raid volumn */
>>>>>>> 7d341d15
			snprintf(namebuf, sizeof(namebuf),
					 "/sys/dev/block/%d:%d/md", major, minor);
			if (stat(namebuf, &stat_buf) == 0)
			{
				if ((stat_buf.st_mode & S_IFMT) != S_IFDIR)
					elog(ERROR, "sysfs entry '%s' is not a directory", namebuf);
				optimal_gpu = __GetOptimalGpuForRaidVolume(namebuf);
			}
			else if (errno == ENOENT)
			{
<<<<<<< HEAD
				/* not a md-raid drive */
=======
				/* not a md-RAID device */
>>>>>>> 7d341d15
				optimal_gpu = __GetOptimalGpuForBlockDevice(major, minor);
			}
			else
			{
				elog(ERROR, "failed on stat('%s'): %m", namebuf);
			}
			hentry->optimal_gpu = optimal_gpu;
		}
		PG_CATCH();
		{
			hash_search(filesystem_optimal_gpu_htable,
						&stat_buf.st_dev,
						HASH_REMOVE,
						NULL);
			PG_RE_THROW();
		}
		PG_END_TRY();
	}
	return hentry->optimal_gpu;
}

static cl_int
GetOptimalGpuForTablespace(Oid tablespace_oid)
{
<<<<<<< HEAD
	tablespace_optimal_gpu_hentry *entry;
=======
	tablespace_optimal_gpu_hentry *hentry;
>>>>>>> 7d341d15
	char   *pathname;
	File	fdesc;
	bool	found;

	if (!pgstrom_gpudirect_enabled)
		return -1;

	if (!OidIsValid(tablespace_oid))
		tablespace_oid = MyDatabaseTableSpace;

	if (!tablespace_optimal_gpu_htable)
	{
		HASHCTL		ctl;

		memset(&ctl, 0, sizeof(HASHCTL));
		ctl.keysize = sizeof(Oid);
		ctl.entrysize = sizeof(tablespace_optimal_gpu_hentry);
		tablespace_optimal_gpu_htable
<<<<<<< HEAD
			= hash_create("Tablespace:OptimalGpu", 64,
						  &ctl, HASH_ELEM | HASH_BLOBS);
		CacheRegisterSyscacheCallback(TABLESPACEOID,
									  tablespace_optimal_gpu_cache_callback, 0);
	}
	entry = (tablespace_optimal_gpu_hentry *)
=======
			= hash_create("TablespaceOptimalGpu", 128,
						  &ctl, HASH_ELEM | HASH_BLOBS);
		CacheRegisterSyscacheCallback(TABLESPACEOID,
									  tablespace_optimal_gpu_cache_callback,
									  (Datum) 0);
	}
	hentry = (tablespace_optimal_gpu_hentry *)
>>>>>>> 7d341d15
		hash_search(tablespace_optimal_gpu_htable,
					&tablespace_oid,
					HASH_ENTER,
					&found);
	if (!found)
	{
		PG_TRY();
		{
<<<<<<< HEAD
			entry->tablespace_oid = tablespace_oid;
			entry->optimal_gpu = -1;
=======
			Assert(hentry->tablespace_oid == tablespace_oid);
			hentry->optimal_gpu = -1;
>>>>>>> 7d341d15

			pathname = GetDatabasePath(MyDatabaseId, tablespace_oid);
			fdesc = PathNameOpenFile(pathname, O_RDONLY | O_DIRECTORY);
			if (fdesc < 0)
			{
				elog(WARNING, "failed on open('%s') of tablespace %u: %m",
					 pathname, tablespace_oid);
<<<<<<< HEAD
				entry->optimal_gpu = -1;
			}
			else
			{
				entry->optimal_gpu = GetOptimalGpuForFile(fdesc);
=======
			}
			else
			{
				hentry->optimal_gpu = GetOptimalGpuForFile(fdesc);
>>>>>>> 7d341d15
				FileClose(fdesc);
			}
		}
		PG_CATCH();
		{
			hash_search(tablespace_optimal_gpu_htable,
						&tablespace_oid,
						HASH_REMOVE,
						NULL);
			PG_RE_THROW();
		}
		PG_END_TRY();
	}
<<<<<<< HEAD
	return entry->optimal_gpu;
=======
	return hentry->optimal_gpu;
>>>>>>> 7d341d15
}

cl_int
GetOptimalGpuForRelation(PlannerInfo *root, RelOptInfo *rel)
{
	RangeTblEntry *rte;
	HeapTuple	tup;
	char		relpersistence;
	cl_int		cuda_dindex;

	if (baseRelIsArrowFdw(rel))
		return GetOptimalGpuForArrowFdw(root, rel);

	cuda_dindex = GetOptimalGpuForTablespace(rel->reltablespace);
	if (cuda_dindex < 0 || cuda_dindex >= numDevAttrs)
		return -1;

	/* only permanent / unlogged table can use NVMe-Strom */
	rte = root->simple_rte_array[rel->relid];
	tup = SearchSysCache1(RELOID, ObjectIdGetDatum(rte->relid));
	if (!HeapTupleIsValid(tup))
		elog(ERROR, "cache lookup failed for relation %u", rte->relid);
	relpersistence = ((Form_pg_class) GETSTRUCT(tup))->relpersistence;
	ReleaseSysCache(tup);

	if (relpersistence == RELPERSISTENCE_PERMANENT ||
		relpersistence == RELPERSISTENCE_UNLOGGED)
		return cuda_dindex;

	return -1;
}

bool
RelationCanUseNvmeStrom(Relation relation)
{
	Oid		tablespace_oid = RelationGetForm(relation)->reltablespace;
	cl_int	cuda_dindex;
	/* SSD2GPU on temp relation is not supported */
	if (RelationUsesLocalBuffers(relation))
		return false;
	cuda_dindex = GetOptimalGpuForTablespace(tablespace_oid);
	return (cuda_dindex >= 0 &&
			cuda_dindex <  numDevAttrs);
}

/*
 * ScanPathWillUseNvmeStrom - Optimizer Hint
 */
bool
ScanPathWillUseNvmeStrom(PlannerInfo *root, RelOptInfo *baserel)
{
	size_t		num_scan_pages = 0;

	if (!pgstrom_gpudirect_enabled)
		return false;

	/*
	 * Check expected amount of the scan i/o.
	 * If 'baserel' is children of partition table, threshold shall be
	 * checked towards the entire partition size, because the range of
	 * child tables fully depend on scan qualifiers thus variable time
	 * by time. Once user focus on a particular range, but he wants to
	 * focus on other area. It leads potential thrashing on i/o.
	 */
	if (baserel->reloptkind == RELOPT_BASEREL)
	{
		if (GetOptimalGpuForRelation(root, baserel) >= 0)
			num_scan_pages = baserel->pages;
	}
	else if (baserel->reloptkind == RELOPT_OTHER_MEMBER_REL)
	{
		ListCell   *lc;
		Index		parent_relid = 0;

		foreach (lc, root->append_rel_list)
		{
			AppendRelInfo  *appinfo = (AppendRelInfo *) lfirst(lc);

			if (appinfo->child_relid == baserel->relid)
			{
				parent_relid = appinfo->parent_relid;
				break;
			}
		}
		if (!lc)
		{
			elog(NOTICE, "Bug? child table (%d) not found in append_rel_list",
				 baserel->relid);
			return false;
		}

		foreach (lc, root->append_rel_list)
		{
			AppendRelInfo  *appinfo = (AppendRelInfo *) lfirst(lc);
			RelOptInfo	   *rel;

			if (appinfo->parent_relid != parent_relid)
				continue;
			rel = root->simple_rel_array[appinfo->child_relid];
			if (GetOptimalGpuForRelation(root, rel) >= 0)
				num_scan_pages += rel->pages;
		}
	}
	else
		elog(ERROR, "Bug? unexpected reloptkind of base relation: %d",
			 (int)baserel->reloptkind);

	if (num_scan_pages < nvme_strom_threshold() / BLCKSZ)
		return false;
	/* ok, this table scan can use nvme-strom */
	return true;
}

/*
 * pgstrom_init_nvme_strom
 */
void
pgstrom_init_nvme_strom(void)
{
	long		default_threshold;
	Size		shared_buffer_size = (Size)NBuffers * (Size)BLCKSZ;
	bool		has_tesla_gpu = false;
	int			i;

	/*
	 * pg_strom.gpudirect_driver
	 */
	DefineCustomStringVariable("pg_strom.gpudirect_driver",
							   "Driver of SSD-to-GPU Direct SQL",
							   NULL,
							   &pgstrom_gpudirect_driver,
#ifdef WITH_CUFILE
							   "nvidia cufile",
#else
							   "heterodb nvme-strom",
#endif
							   PGC_INTERNAL,
							   GUC_NOT_IN_SAMPLE,
							   NULL, NULL, NULL);
	
	for (i=0; i < numDevAttrs; i++)
	{
		const char *dev_name = devAttrs[i].DEV_NAME;

		if (strncasecmp(dev_name, "Tesla P40",   9) == 0 ||
			strncasecmp(dev_name, "Tesla P100", 10) == 0 ||
			strncasecmp(dev_name, "Tesla V100", 10) == 0)
		{
			has_tesla_gpu = true;
			break;
		}
	}
	DefineCustomBoolVariable("pg_strom.gpudirect_enabled",
							 "Enables SSD-to-GPU Direct SQL",
							 NULL,
							 &pgstrom_gpudirect_enabled,
							 has_tesla_gpu,
							 PGC_SUSET,
							 GUC_NOT_IN_SAMPLE,
							 NULL, NULL, NULL);
	/*
	 * MEMO: Threshold of table's physical size to use NVMe-Strom:
	 *   ((System RAM size) -
	 *    (shared_buffer size)) * 0.5 + (shared_buffer size)
	 *
	 * If table size is enough large to issue real i/o, NVMe-Strom will
	 * make advantage by higher i/o performance.
	 */
	if (PAGE_SIZE * PHYS_PAGES < shared_buffer_size)
		elog(ERROR, "Bug? shared_buffer is larger than system RAM");
	default_threshold = ((PAGE_SIZE * PHYS_PAGES - shared_buffer_size) / 2
						 + shared_buffer_size);
	DefineCustomIntVariable("pg_strom.gpudirect_threshold",
							"Tablesize threshold to use SSD-to-GPU P2P DMA",
							NULL,
							&pgstrom_gpudirect_threshold_kb,
							default_threshold >> 10,
							262144,	/* 256MB */
							INT_MAX,
							PGC_SUSET,
							GUC_NOT_IN_SAMPLE | GUC_UNIT_KB,
							NULL, NULL, NULL);

	/*
	 * pg_strom.nvme_distance_map
	 *
	 * config := <token>[,<token>...]
	 * token  := nvmeXX:gpuXX
	 *
	 * eg) nvme0:gpu0,nvme1:gpu1
	 */
	DefineCustomStringVariable("pg_strom.nvme_distance_map",
							   "Manual configuration of GPU<->NVME distances",
							   NULL,
							   &nvme_manual_distance_map,
							   NULL,
							   PGC_POSTMASTER,
							   GUC_NOT_IN_SAMPLE,
							   NULL, NULL, NULL);
	setup_nvme_distance_map();
}<|MERGE_RESOLUTION|>--- conflicted
+++ resolved
@@ -134,69 +134,6 @@
 /*
  * sysfs_read_nvme_attrs
  */
-<<<<<<< HEAD
-static NvmeAttributes *
-sysfs_read_nvme_attrs(const char *drive_base,
-					  const char *nvme_name,
-					  const char *__bus_id)
-{
-	NvmeAttributes *nvmeAttr;
-	char		path[MAXPGPATH];
-	char	   *bus_id;
-	const char *temp;
-	int			i;
-
-	bus_id = alloca(strlen(__bus_id) + 1);
-	strcpy(bus_id, __bus_id);
-
-	nvmeAttr = palloc0(offsetof(NvmeAttributes,
-								nvme_distances[numDevAttrs]));
-	strncpy(nvmeAttr->nvme_name, nvme_name, sizeof(nvmeAttr->nvme_name));
-
-	snprintf(path, sizeof(path),
-			 "/sys/bus/pci/devices/%s/numa_node", bus_id);
-	temp = sysfs_read_line(path, true);
-	if (temp && sscanf(bus_id, "%x:%02x:%02x.%d",
-					   &nvmeAttr->nvme_pcie_domain,
-                       &nvmeAttr->nvme_pcie_bus_id,
-                       &nvmeAttr->nvme_pcie_dev_id,
-                       &nvmeAttr->nvme_pcie_func_id) == 4)
-	{
-		nvmeAttr->numa_node_id = atoi(temp);
-	}
-	else
-	{
-		nvmeAttr->nvme_pcie_domain = -1;
-		nvmeAttr->nvme_pcie_bus_id = -1;
-		nvmeAttr->nvme_pcie_dev_id = -1;
-		nvmeAttr->nvme_pcie_func_id = -1;
-		nvmeAttr->numa_node_id = -1;
-	}
-	snprintf(path, sizeof(path),
-			 "/sys/class/block/%s/dev",
-			 nvme_name);
-	temp = sysfs_read_line(path, true);
-	if (sscanf(temp, "%d:%d",
-			   &nvmeAttr->nvme_major,
-			   &nvmeAttr->nvme_minor) != 2)
-		elog(ERROR, "Sysfs '%s' has unexpected value", path);
-
-	snprintf(path, sizeof(path),
-			 "%s/serial",
-			 drive_base);
-	temp = sysfs_read_line(path, false);
-	if (!temp)
-		temp = "NVME serial unknown";
-	strncpy(nvmeAttr->nvme_serial, temp, sizeof(nvmeAttr->nvme_serial));
-
-	snprintf(path, sizeof(path),
-			 "%s/model",
-			 drive_base);
-	temp = sysfs_read_line(path, false);
-	if (!temp)
-		temp = "NVME model unknown";
-	strncpy(nvmeAttr->nvme_model, temp, sizeof(nvmeAttr->nvme_model));
-=======
 static bool
 sysfs_read_nvme_attrs(NvmeAttributes *nvme,
 					  const char *sysfs_base,
@@ -204,7 +141,6 @@
 {
 	char		namebuf[MAXPGPATH];
 	const char *value;
-	int			i;
 
 	memset(nvme, 0, offsetof(NvmeAttributes, nvme_distances));
 
@@ -242,7 +178,6 @@
 	value = sysfs_read_line(namebuf, false);
 	if (!value || strcmp(value, "pcie") != 0)
 		goto bailout;
->>>>>>> 7d341d15
 
 	/* fetch numa_node_id */
 	snprintf(namebuf, sizeof(namebuf),
@@ -264,10 +199,82 @@
 						 &nvme->nvme_pcie_func_id) != 4)
 		goto bailout;
 
-	/* initialize values to be set later */
-	nvme->nvme_optimal_gpu = -1;
-	for (i=0; i < numDevAttrs; i++)
-		nvme->nvme_distances[i] = -1;
+	return true;
+
+bailout:
+	nvme->nvme_pcie_domain = -1;
+	nvme->nvme_pcie_bus_id = -1;
+	nvme->nvme_pcie_dev_id = -1;
+	nvme->nvme_pcie_func_id = -1;
+	nvme->numa_node_id = -1;
+
+	return true;
+}
+
+#ifdef WITH_CUFILE
+/*
+ * sysfs_read_sfdv_attrs
+ */
+static bool
+sysfs_read_sfdv_attrs(NvmeAttributes *nvme,
+					  const char *sysfs_base,
+					  const char *sysfs_sfdv)
+{
+	char		namebuf[MAXPGPATH];
+	const char *value;
+
+	memset(nvme, 0, offsetof(NvmeAttributes, nvme_distances));
+
+	/* fetch major:minor */
+	snprintf(namebuf, sizeof(namebuf),
+			 "%s/%s/dev",
+			 sysfs_base, sysfs_sfdv);
+	value = sysfs_read_line(namebuf, false);
+	if (!value || sscanf(value, "%u:%u",
+						 &nvme->nvme_major,
+						 &nvme->nvme_minor) != 2)
+		return false;
+
+	/* fetch device (namespace) name */
+	strncpy(nvme->nvme_name, sysfs_sfdv, 64);
+
+	/* fetch serial */
+	snprintf(namebuf, sizeof(namebuf),
+			 "%s/%s/serial",
+			 sysfs_base, sysfs_sfdv);
+	value = sysfs_read_line(namebuf, false);
+	strncpy(nvme->nvme_serial, value ? value : "Unknown", 128);
+
+	/* fetch model */
+	snprintf(namebuf, sizeof(namebuf),
+			 "%s/%s/model",
+			 sysfs_base, sysfs_sfdv);
+	value = sysfs_read_line(namebuf, false);
+	strncpy(nvme->nvme_model, value ? value : "Unknown", 256);
+
+	/* fetch PCI-E Bus ID */
+	snprintf(namebuf, sizeof(namebuf),
+			 "%s/%s/bus_info",
+			 sysfs_base, sysfs_sfdv);
+	value = sysfs_read_line(namebuf, false);
+	elog(LOG, "[%s] bus_info: <%s>", sysfs_sfdv, value);
+	if (!value || sscanf(value, "%x:%02x:%02x.%d",
+						 &nvme->nvme_pcie_domain,
+						 &nvme->nvme_pcie_bus_id,
+						 &nvme->nvme_pcie_dev_id,
+						 &nvme->nvme_pcie_func_id) != 4)
+		goto bailout;
+
+	/* fetch numa_node_id */
+	snprintf(namebuf, sizeof(namebuf),
+			 "/sys/bus/pci/devices/%04x:%02x:%02x.%d/numa_node",
+			 nvme->nvme_pcie_domain,
+			 nvme->nvme_pcie_bus_id,
+			 nvme->nvme_pcie_dev_id,
+			 nvme->nvme_pcie_func_id);
+	value = sysfs_read_line(namebuf, false);
+	if (!value || (nvme->numa_node_id = atoi(value)) < 0)
+		goto bailout;
 
 	return true;
 
@@ -278,33 +285,14 @@
 	nvme->nvme_pcie_func_id = -1;
 	nvme->numa_node_id = -1;
 	nvme->nvme_optimal_gpu = -1;
-	for (i=0; i < numDevAttrs; i++)
-		nvme->nvme_distances[i] = -1;
 
 	return true;
 }
+#endif	/* WITH_CUFILE */
 
 /*
  * sysfs_read_block_attrs
  */
-<<<<<<< HEAD
-static bool
-sysfs_read_drive_attrs(void)
-{
-	NvmeAttributes *nvme;
-	NvmeAttributes *temp;
-	const char *dirname;
-	DIR		   *dir;
-	struct dirent *dent;
-	char		namebuf[MAXPGPATH];
-	const char *bus_id;
-	bool		found;
-
-	dirname = "/sys/class/block";
-	dir = AllocateDir(dirname);
-	if (!dir)
-		return false;
-=======
 static void
 sysfs_read_block_attrs(void)
 {
@@ -317,7 +305,6 @@
 	dir = AllocateDir(dirname);
 	if (!dir)
 		elog(ERROR, "failed on AllocateDir('%s'): %m", dirname);
->>>>>>> 7d341d15
 
 	while ((dent = ReadDir(dir, dirname)) != NULL)
 	{
@@ -327,36 +314,6 @@
 
 		if (strncmp("nvme", dent->d_name, 4) == 0)
 		{
-<<<<<<< HEAD
-			snprintf(namebuf, sizeof(namebuf),
-					 "%s/%s/device/address",
-					 dirname, dent->d_name);
-			bus_id = sysfs_read_line(namebuf, false);
-			if (!bus_id)
-				continue;
-			snprintf(namebuf, sizeof(namebuf),
-					 "/sys/class/block/%s/device",
-					 dent->d_name);
-			temp = sysfs_read_nvme_attrs(namebuf,
-										 dent->d_name,
-										 bus_id);
-		}
-#ifdef WITH_CUFILE
-		else if (strncmp("sfdv", dent->d_name, 4) == 0)
-		{
-			snprintf(namebuf, sizeof(namebuf),
-					 "%s/%s/bus_info",
-					 dirname, dent->d_name);
-			bus_id = sysfs_read_line(namebuf, false);
-			if (!bus_id)
-				continue;
-			snprintf(namebuf, sizeof(namebuf),
-					 "/sys/class/block/%s",
-					 dent->d_name);
-			temp = sysfs_read_nvme_attrs(namebuf,
-										 dent->d_name,
-										 bus_id);
-=======
 			/* only nvme[0-9]+n[0-9]+ devices */
 			pos = start = dent->d_name + 4;
 			while (isdigit(*pos))
@@ -371,7 +328,24 @@
 
 			if (!sysfs_read_nvme_attrs(&temp, dirname, dent->d_name))
 				continue;
->>>>>>> 7d341d15
+		}
+#ifdef WITH_CUFILE
+		else if (strncmp("sfdv", dent->d_name, 4) == 0)
+		{
+			/* only sfdv[0-9]+n[0-9]+ devices */
+			pos = start = dent->d_name + 4;
+			while (isdigit(*pos))
+				pos++;
+			if (start == pos || *pos != 'n')
+				continue;
+			start = ++pos;
+			while (isdigit(*pos))
+				pos++;
+			if (start == pos || *pos != '\0')
+				continue;
+
+			if (!sysfs_read_sfdv_attrs(&temp, dirname, dent->d_name))
+				continue;
 		}
 #endif
 		else
@@ -400,12 +374,11 @@
 			   nvme->nvme_minor == temp.nvme_minor);
 		memcpy(nvme, &temp, offsetof(NvmeAttributes,
 									 nvme_distances));
+		nvme->nvme_optimal_gpu = -1;
 		for (i=0; i < numDevAttrs; i++)
 			nvme->nvme_distances[i] = -1;
 	}
 	FreeDir(dir);
-
-	return (nvmeHash != NULL);
 }
 
 /*
@@ -699,14 +672,9 @@
 	int			i, dist;
 	HASH_SEQ_STATUS hseq;
 
-<<<<<<< HEAD
-	if (!sysfs_read_drive_attrs())
-		return;		/* No NVME drives found */
-=======
 	sysfs_read_block_attrs();
 	if (!nvmeHash)
 		return;		/* No NVME Drives found */
->>>>>>> 7d341d15
 
 	/*
 	 * Walk on the PCIe bus tree
@@ -899,12 +867,7 @@
 
 typedef struct
 {
-<<<<<<< HEAD
-	int		major;
-	int		minor;
-=======
 	dev_t	st_dev;		/* may be a partition device */
->>>>>>> 7d341d15
 	int		optimal_gpu;
 } filesystem_optimal_gpu_hentry;
 
@@ -936,17 +899,10 @@
 	key.nvme_minor = minor;
 
 	if (!nvmeHash)
-<<<<<<< HEAD
 		return -1;
 	nvme = hash_search(nvmeHash, &key, HASH_FIND, NULL);
 	if (!nvme)
 		return -1;
-=======
-		return -1;
-	nvme = hash_search(nvmeHash, &key, HASH_FIND, NULL);
-	if (!nvme)
-		return -1;
->>>>>>> 7d341d15
 	return nvme->nvme_optimal_gpu;
 }
 
@@ -967,85 +923,12 @@
 	value = sysfs_read_line(namebuf, true);
 	if (strcmp(value, "raid0") != 0)
 		return -1;		/* unsupported md-raid level */
-<<<<<<< HEAD
-#if 0
-	// We don't need to look at RAID-0 layout
-	snprintf(namebuf, sizeof(namebuf), "%s/layout", sysfs_base);
-	value = sysfs_read_line(namebuf, true);
-	if (strcmp(value, "0") != 0)
-		return -1;		/* unsupported md-raid layout */
-#endif
-=======
-
->>>>>>> 7d341d15
+
 	snprintf(namebuf, sizeof(namebuf), "%s/chunk_size", sysfs_base);
 	sz = atol(sysfs_read_line(namebuf, true));
 	if (sz < PAGE_SIZE || (sz & (PAGE_SIZE - 1)) != 0)
 		return -1;		/* unsupported md-raid chunk-size */
 
-<<<<<<< HEAD
-	dir = opendir(sysfs_base);
-	if (!dir)
-		elog(ERROR, "failed on opendir('%s'): %m", sysfs_base);
-	PG_TRY();
-	{
-		while ((dent = readdir(dir)) != NULL)
-		{
-			if (dent->d_name[0] == 'r' &&
-				dent->d_name[1] == 'd' &&
-				isdigit(dent->d_name[2]))
-			{
-				int		__major;
-				int		__minor;
-				int		__dindex;
-
-				snprintf(namebuf, sizeof(namebuf),
-						 "%s/%s/block/dev",
-						 sysfs_base, dent->d_name);
-				value = sysfs_read_line(namebuf, true);
-				if (sscanf(value, "%d:%d", &__major, &__minor) != 2)
-					elog(ERROR, "failed on parse '%s' [%s]",
-						 namebuf, value);
-
-				snprintf(namebuf, sizeof(namebuf),
-						 "%s/%s/block/partition",
-						 sysfs_base, dent->d_name);
-				value = sysfs_read_line(namebuf, false);
-				if (value && atoi(value) != 0)
-				{
-					/* a partitioned volume */
-					snprintf(namebuf, sizeof(namebuf),
-							 "/sys/dev/block/%d:%d/../dev",
-							 __major, __minor);
-					value = sysfs_read_line(namebuf, true);
-					if (sscanf(value, "%d:%d", &__major, &__minor) != 2)
-						elog(ERROR, "failed on parse '%s' [%s]",
-							 namebuf, value);
-				}
-				__dindex = __GetOptimalGpuForBlockDevice(__major, __minor);
-				if (__dindex < 0)
-				{
-					optimal_gpu = -1;
-					break;		/* no optimal GPU */
-				}
-				else if (optimal_gpu < 0)
-					optimal_gpu = __dindex;
-				else if (optimal_gpu != __dindex)
-				{
-					optimal_gpu = -1;
-					break;		/* no optimal GPU */
-				}
-			}
-		}
-	}
-	PG_CATCH();
-	{
-		closedir(dir);
-		PG_RE_THROW();
-	}
-	PG_END_TRY();
-	closedir(dir);
-=======
 	dir = AllocateDir(sysfs_base);
 	if (!dir)
 		elog(ERROR, "failed on AllocateDir('%s'): %m", sysfs_base);
@@ -1099,7 +982,6 @@
 		}
 	}
 	FreeDir(dir);
->>>>>>> 7d341d15
 
 	return optimal_gpu;
 }
@@ -1124,11 +1006,7 @@
 		ctl.keysize = sizeof(dev_t);
 		ctl.entrysize = sizeof(filesystem_optimal_gpu_hentry);
 		filesystem_optimal_gpu_htable
-<<<<<<< HEAD
-			= hash_create("FileSystem:OptimalGPU", 64,
-=======
 			= hash_create("FileSystemOptimalGPU", 128,
->>>>>>> 7d341d15
 						  &ctl, HASH_ELEM | HASH_BLOBS);
 	}
 	hentry = hash_search(filesystem_optimal_gpu_htable,
@@ -1137,43 +1015,23 @@
 						 &found);
 	if (!found)
 	{
-<<<<<<< HEAD
-		int			optimal_gpu = -1;
-		int			major = major(stat_buf.st_dev);
-		int			minor = minor(stat_buf.st_dev);
-		char		namebuf[MAXPGPATH];
-=======
 		int		optimal_gpu = -1;
 		int		major = major(stat_buf.st_dev);
 		int		minor = minor(stat_buf.st_dev);
 		char	namebuf[MAXPGPATH];
->>>>>>> 7d341d15
 		const char *value;
 
 		PG_TRY();
 		{
-<<<<<<< HEAD
-			snprintf(namebuf, sizeof(namebuf),
-					 "/sys/dev/block/%d:%d/partition", major, minor);
-=======
 			/* check whether the file is on partition volume */
 			snprintf(namebuf, sizeof(namebuf),
 					 "/sys/dev/block/%d:%d/partition",
 					 major, minor);
->>>>>>> 7d341d15
 			value = sysfs_read_line(namebuf, false);
 			if (value && atoi(value) != 0)
 			{
 				/* lookup the mother block device */
 				snprintf(namebuf, sizeof(namebuf),
-<<<<<<< HEAD
-						 "/sys/dev/block/%d:%d/../dev", major, minor);
-				value = sysfs_read_line(namebuf, true);
-				if (sscanf(value, "%d:%d", &major, &minor) != 2)
-					elog(ERROR, "failed on parse '%s' [%s]", namebuf, value);
-			}
-			/* check whether the file is on md-raid volumn, or not */
-=======
 						 "/sys/dev/block/%d:%d/../dev",
 						 major, minor);
 				value = sysfs_read_line(namebuf, true);
@@ -1182,7 +1040,6 @@
 						 namebuf, value);
 			}
 			/* check whether the file is on md-raid volumn */
->>>>>>> 7d341d15
 			snprintf(namebuf, sizeof(namebuf),
 					 "/sys/dev/block/%d:%d/md", major, minor);
 			if (stat(namebuf, &stat_buf) == 0)
@@ -1193,11 +1050,7 @@
 			}
 			else if (errno == ENOENT)
 			{
-<<<<<<< HEAD
-				/* not a md-raid drive */
-=======
 				/* not a md-RAID device */
->>>>>>> 7d341d15
 				optimal_gpu = __GetOptimalGpuForBlockDevice(major, minor);
 			}
 			else
@@ -1222,11 +1075,7 @@
 static cl_int
 GetOptimalGpuForTablespace(Oid tablespace_oid)
 {
-<<<<<<< HEAD
-	tablespace_optimal_gpu_hentry *entry;
-=======
 	tablespace_optimal_gpu_hentry *hentry;
->>>>>>> 7d341d15
 	char   *pathname;
 	File	fdesc;
 	bool	found;
@@ -1245,14 +1094,6 @@
 		ctl.keysize = sizeof(Oid);
 		ctl.entrysize = sizeof(tablespace_optimal_gpu_hentry);
 		tablespace_optimal_gpu_htable
-<<<<<<< HEAD
-			= hash_create("Tablespace:OptimalGpu", 64,
-						  &ctl, HASH_ELEM | HASH_BLOBS);
-		CacheRegisterSyscacheCallback(TABLESPACEOID,
-									  tablespace_optimal_gpu_cache_callback, 0);
-	}
-	entry = (tablespace_optimal_gpu_hentry *)
-=======
 			= hash_create("TablespaceOptimalGpu", 128,
 						  &ctl, HASH_ELEM | HASH_BLOBS);
 		CacheRegisterSyscacheCallback(TABLESPACEOID,
@@ -1260,7 +1101,6 @@
 									  (Datum) 0);
 	}
 	hentry = (tablespace_optimal_gpu_hentry *)
->>>>>>> 7d341d15
 		hash_search(tablespace_optimal_gpu_htable,
 					&tablespace_oid,
 					HASH_ENTER,
@@ -1269,13 +1109,8 @@
 	{
 		PG_TRY();
 		{
-<<<<<<< HEAD
-			entry->tablespace_oid = tablespace_oid;
-			entry->optimal_gpu = -1;
-=======
 			Assert(hentry->tablespace_oid == tablespace_oid);
 			hentry->optimal_gpu = -1;
->>>>>>> 7d341d15
 
 			pathname = GetDatabasePath(MyDatabaseId, tablespace_oid);
 			fdesc = PathNameOpenFile(pathname, O_RDONLY | O_DIRECTORY);
@@ -1283,18 +1118,10 @@
 			{
 				elog(WARNING, "failed on open('%s') of tablespace %u: %m",
 					 pathname, tablespace_oid);
-<<<<<<< HEAD
-				entry->optimal_gpu = -1;
 			}
 			else
 			{
-				entry->optimal_gpu = GetOptimalGpuForFile(fdesc);
-=======
-			}
-			else
-			{
 				hentry->optimal_gpu = GetOptimalGpuForFile(fdesc);
->>>>>>> 7d341d15
 				FileClose(fdesc);
 			}
 		}
@@ -1308,11 +1135,7 @@
 		}
 		PG_END_TRY();
 	}
-<<<<<<< HEAD
-	return entry->optimal_gpu;
-=======
 	return hentry->optimal_gpu;
->>>>>>> 7d341d15
 }
 
 cl_int
