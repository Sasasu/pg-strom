/*
 * gpusort.c
 *
 * GPU+CPU Hybrid Sorting
  * ----
 * Copyright 2011-2016 (C) KaiGai Kohei <kaigai@kaigai.gr.jp>
 * Copyright 2014-2016 (C) The PG-Strom Development Team
 *
 * This program is free software; you can redistribute it and/or modify
 * it under the terms of the GNU General Public License version 2 as
 * published by the Free Software Foundation.
 *
 * This program is distributed in the hope that it will be useful,
 * but WITHOUT ANY WARRANTY; without even the implied warranty of
 * MERCHANTABILITY or FITNESS FOR A PARTICULAR PURPOSE.  See the
 * GNU General Public License for more details.
 */
#include "postgres.h"
#include "access/xact.h"
#include "catalog/pg_type.h"
#include "commands/dbcommands.h"
#include "executor/nodeCustom.h"
#include "nodes/nodeFuncs.h"
#include "nodes/makefuncs.h"
#include "optimizer/cost.h"
#include "parser/parsetree.h"
#include "postmaster/bgworker.h"
#include "storage/dsm.h"
#include "utils/guc.h"
#include "utils/lsyscache.h"
#include "utils/memutils.h"
#include "utils/ruleutils.h"
#include "utils/snapmgr.h"
#include "pg_strom.h"
#include "cuda_gpusort.h"

typedef struct
{
	Cost		startup_cost;	/* cost we actually estimated */
	Cost		total_cost;		/* cost we actually estimated */
	const char *kern_source;
	int			extra_flags;
	List	   *used_params;
	int			num_segments;
	Size		segment_size;
	/* delivered from original Sort */
	int			numCols;		/* number of sort-key columns */
	AttrNumber *sortColIdx;		/* their indexes in the target list */
	Oid		   *sortOperators;	/* OIDs of operators to sort them by */
	Oid		   *collations;		/* OIDs of collations */
	bool	   *nullsFirst;		/* NULLS FIRST/LAST directions */
	bool		varlena_keys;	/* True, if here are varlena keys */
} GpuSortInfo;

static inline void
form_gpusort_info(CustomScan *cscan, GpuSortInfo *gs_info)
{
	List   *privs = NIL;
	List   *temp;
	int		i;

	privs = lappend(privs, makeInteger(double_as_long(gs_info->startup_cost)));
	privs = lappend(privs, makeInteger(double_as_long(gs_info->total_cost)));
	privs = lappend(privs, makeString(pstrdup(gs_info->kern_source)));
	privs = lappend(privs, makeInteger(gs_info->extra_flags));
	privs = lappend(privs, gs_info->used_params);
	privs = lappend(privs, makeInteger(gs_info->num_segments));
	privs = lappend(privs, makeInteger(gs_info->segment_size));
	privs = lappend(privs, makeInteger(gs_info->numCols));
	/* sortColIdx */
	for (temp = NIL, i=0; i < gs_info->numCols; i++)
		temp = lappend_int(temp, gs_info->sortColIdx[i]);
	privs = lappend(privs, temp);
	/* sortOperators */
	for (temp = NIL, i=0; i < gs_info->numCols; i++)
		temp = lappend_oid(temp, gs_info->sortOperators[i]);
	privs = lappend(privs, temp);
	/* collations */
	for (temp = NIL, i=0; i < gs_info->numCols; i++)
		temp = lappend_oid(temp, gs_info->collations[i]);
	privs = lappend(privs, temp);
	/* nullsFirst */
	for (temp = NIL, i=0; i < gs_info->numCols; i++)
		temp = lappend_int(temp, gs_info->nullsFirst[i]);
	privs = lappend(privs, temp);
	/* varlena_keys */
	privs = lappend(privs, makeInteger(gs_info->varlena_keys));

	cscan->custom_private = privs;
}

static inline GpuSortInfo *
deform_gpusort_info(CustomScan *cscan)
{
	GpuSortInfo	   *gs_info = palloc0(sizeof(GpuSortInfo));
	List		   *privs = cscan->custom_private;
	List		   *temp;
	ListCell	   *cell;
	int				pindex = 0;
	int				i;

	gs_info->startup_cost = long_as_double(intVal(list_nth(privs, pindex++)));
	gs_info->total_cost = long_as_double(intVal(list_nth(privs, pindex++)));
	gs_info->kern_source = strVal(list_nth(privs, pindex++));
	gs_info->extra_flags = intVal(list_nth(privs, pindex++));
	gs_info->used_params = list_nth(privs, pindex++);
	gs_info->num_segments = intVal(list_nth(privs, pindex++));
	gs_info->segment_size = intVal(list_nth(privs, pindex++));
	gs_info->numCols = intVal(list_nth(privs, pindex++));
	/* sortColIdx */
	temp = list_nth(privs, pindex++);
	Assert(list_length(temp) == gs_info->numCols);
	gs_info->sortColIdx = palloc0(sizeof(AttrNumber) * gs_info->numCols);
	i = 0;
	foreach (cell, temp)
		gs_info->sortColIdx[i++] = lfirst_int(cell);

	/* sortOperators */
	temp = list_nth(privs, pindex++);
    Assert(list_length(temp) == gs_info->numCols);
	gs_info->sortOperators = palloc0(sizeof(Oid) * gs_info->numCols);
	i = 0;
	foreach (cell, temp)
		gs_info->sortOperators[i++] = lfirst_oid(cell);

	/* collations */
	temp = list_nth(privs, pindex++);
    Assert(list_length(temp) == gs_info->numCols);
	gs_info->collations = palloc0(sizeof(Oid) * gs_info->numCols);
	i = 0;
	foreach (cell, temp)
		gs_info->collations[i++] = lfirst_oid(cell);

	/* nullsFirst */
	temp = list_nth(privs, pindex++);
    Assert(list_length(temp) == gs_info->numCols);
	gs_info->nullsFirst = palloc0(sizeof(bool) * gs_info->numCols);
	i = 0;
	foreach (cell, temp)
		gs_info->nullsFirst[i++] = lfirst_int(cell);
	/* varlena_keys */
	gs_info->varlena_keys = intVal(list_nth(privs, pindex++));

	return gs_info;
}

struct gpusort_segment;

typedef struct
{
	GpuTask			task;
	pgstrom_data_store *pds_in;			/* source of data chunk */
	struct gpusort_segment *segment;	/* sorting segment */
	cl_bool			is_terminator;	/* true, if terminator proces */
	cl_uint			seg_ev_index;	/* index to ev_kern_proj_exec */
	CUfunction		kern_load;		/* gpusort_data_load */
	CUdeviceptr		m_gpusort;
	CUevent			ev_dma_send_start;
	CUevent			ev_dma_send_stop;
	CUevent			ev_dma_recv_start;
	CUevent			ev_dma_recv_stop;
} pgstrom_gpusort;

typedef struct
{
	GpuTaskState   *gts;	/* reference to GpuSortState */
	CUfunction		kern_main;		/* gpusort_main */
	CUdeviceptr		m_kds_slot;		/* kds_slot */
	CUdeviceptr		m_kresults;		/* kresults */
	CUevent			ev_segment_loaded;	/* event to sync gpusort_segment */
	CUevent		   *ev_kern_proj_exec;	/* event to sync gpusort_data_load */

	cl_int			cuda_index;
	cl_uint			num_chunks;
	cl_uint			max_chunks;
	cl_uint			nitems_total;
	cl_bool			has_terminator;
	pgstrom_data_store *pds_slot;
	kern_resultbuf	kresults;
} gpusort_segment;

typedef struct
{
	GpuTaskState	gts;

	/* sorting segments  */
	cl_uint			num_segments;
	cl_uint			num_segments_limit;
	pgstrom_data_store **seg_slots;	/* copy of kern_data_store (SLOT) */
	kern_resultbuf	   **seg_index;	/* copy of kern_resultbuf */
	gpusort_segment		*curr_segment; /* the latest segment */
	Size			segment_size;	/* planned best length for sorting seg */
	Size			segment_nrooms;	/* planned best nrooms for sorting seg */
	cl_uint			segment_nchunks;/* expected number of chunks per seg */

	/* copied from the plan node */
    int				numCols;		/* number of sort-key columns */
    AttrNumber	   *sortColIdx;		/* their indexes in the target list */
    Oid			   *sortOperators;	/* OIDs of operators to sort them by */
	Oid			   *collations;		/* OIDs of collations */
	bool		   *nullsFirst;		/* NULLS FIRST/LAST directions */
	bool			varlena_keys;	/* True, if varlena sorting key exists */
	SortSupportData *ssup_keys;		/* XXX - used by fallback function */

	/* misc stuff */
	cl_int			markpos_index;
	HeapTupleData	tuple_buf;		/* temp buffer during scan */
	TupleTableSlot *overflow_slot;
	pgstrom_data_store *overflow_pds;
} GpuSortState;

/*
 * declaration of static variables and functions
 */
static CustomScanMethods	gpusort_scan_methods;
static CustomExecMethods	gpusort_exec_methods;
static bool					enable_gpusort;
static bool					debug_force_gpusort;

static GpuTask *gpusort_next_chunk(GpuTaskState *gts);
static TupleTableSlot *gpusort_next_tuple(GpuTaskState *gts);
static bool gpusort_task_process(GpuTask *gtask);
static bool gpusort_task_complete(GpuTask *gtask);
static void gpusort_task_release(GpuTask *gtask);
static void gpusort_task_polling(GpuTaskState *gts);
static void gpusort_fallback_quicksort(GpuSortState *gss,
									   pgstrom_gpusort *gpusort);


/*
 * cost_gpusort
 *
 * cost estimation for GpuSort
 */
#define LOG2(x)		(log(x) / 0.693147180559945)

static void
cost_gpusort(PlannedStmt *pstmt, Sort *sort,
			 Cost *p_startup_cost, Cost *p_total_cost,
			 cl_uint *p_num_segments)
{
	Plan	   *outer_plan = outerPlan(sort);
	double		ntuples = outer_plan->plan_rows;
	double		ntuples_per_chunk;
	int			plan_width = outer_plan->plan_width;
	int			nattrs = list_length(outer_plan->targetlist);
	int			extra_len;
	int			unitsz_fmt_slot;
	int			unitsz_fmt_row;
	int			num_segments;
	bool		only_inline_attrs;
	Cost		startup_cost;
	Cost		run_cost;
	Cost		sorting_cost;
	Cost		cpu_comp_cost = 2.0 * cpu_operator_cost;
	Cost		gpu_comp_cost = 2.0 * pgstrom_gpu_operator_cost;
	int			k;
	ListCell   *lc;

	if (ntuples < 2.0)
		ntuples = 2.0;

	/* Cost come from outer-plan and sub-plans */
	startup_cost = outer_plan->total_cost;
	run_cost = 0.0;
	foreach (lc, sort->plan.initPlan)
	{
		SubPlan	   *subplan = lfirst(lc);
		Plan	   *temp = list_nth(pstmt->subplans, subplan->plan_id - 1);

		startup_cost += temp->total_cost;
	}
	/* Fixed cost to setup/launch GPU kernel */
	startup_cost += pgstrom_gpu_setup_cost;

	/*
	 * Estimation of unit size of extra buffer consumption.
	 *
	 * Non-inline attributes (indirect or varlena type) need extra area of
	 * KDS_slot on gpusort_projection(). We will estimate an average length
	 * of per-tuple consumption. 
	 */
	extra_len = plan_width;
	only_inline_attrs = true;
	foreach (lc, outer_plan->targetlist)
	{
		TargetEntry	   *tle = lfirst(lc);
		Oid				type_oid = exprType((Node *) tle->expr);
		int16			type_len;
		bool			type_byval;
		char			type_align;

		get_typlenbyvalalign(type_oid, &type_len, &type_byval, &type_align);
		if (type_byval)
			extra_len -= type_len;
		else
		{
			/* adjust for alignment */
			extra_len += typealign_get_width(type_align);
			only_inline_attrs = false;
		}
	}
	if (only_inline_attrs)
		extra_len = 0;		/* mistake in width estimation */
	else if (extra_len < 32)
		extra_len = 32;		/* minimum guarantee if extra area is needed */

	unitsz_fmt_slot = (MAXALIGN(sizeof(Datum) * nattrs) +
					   MAXALIGN(sizeof(cl_char) * nattrs) +
					   MAXALIGN(extra_len));

	/* also, unitsz in row format for kds_in */
	unitsz_fmt_row = MAXALIGN(offsetof(kern_tupitem, htup) +
							  MAXALIGN(offsetof(HeapTupleHeaderData, t_bits) +
									   sizeof(Oid) +
									   BITMAPLEN(nattrs)) +
							  MAXALIGN(plan_width)) + sizeof(cl_uint);
	/* number of chunks we can pack in a KDS chunk */
	ntuples_per_chunk = (pgstrom_chunk_size() -
						 KDS_CALCULATE_HEAD_LENGTH(nattrs)) / unitsz_fmt_row;

	/*
	 * Estimate an optimal number of segments
	 */
	num_segments = ceil((double)(sizeof(cl_uint) + unitsz_fmt_slot) * ntuples /
						(double)(gpuMemMaxAllocSize() / 2 -
								 KDS_CALCULATE_HEAD_LENGTH(nattrs) -
								 offsetof(kern_resultbuf, results)));
	k = num_segments = Max(num_segments, 2);	/* at least 2 segments */

	sorting_cost = DBL_MAX;
	for (;;)
	{
		double	ntuples_per_segment = ntuples / (double) k;
		double	nchunks_per_segment;
		Cost	cost_load_chunk = cpu_tuple_cost * ntuples_per_chunk;
		Cost	cost_load_segment;
		Cost	cost_gpu_sorting;
		Cost	cost_dma_recv;
		Cost	cost_others;
		Cost	tentative;

		/*
		 * data load to a particular segment is consists of multiple kernel
		 * call with individual data-store. KDS setup and kernel execution
		 * are handled in asynchronously, so our cost estimation assumes
		 * that more expensive work dominates the entire data loading,
		 * except for the last small fraction.
		 */
		nchunks_per_segment = ceil(ntuples_per_segment / ntuples_per_chunk);
		if (nchunks_per_segment < 1.0)
			nchunks_per_segment = 1.0;
		cost_load_segment =
			Max(cost_load_chunk, pgstrom_gpu_dma_cost) * nchunks_per_segment +
			Min(cost_load_chunk, pgstrom_gpu_dma_cost);

		/*
		 * Our bitonic sorting logic taks O(N * Log2(N)) on GPU device
		 */
		cost_gpu_sorting = (gpu_comp_cost *
							ntuples_per_segment *
							LOG2(ntuples_per_segment));
		/*
		 * Cost to write back the sorted results
		 */
		cost_dma_recv = pgstrom_gpu_dma_cost * nchunks_per_segment;

		/*
		 * Our cost model assumes asynchronous executions; each fraction of
		 * tasks are executed, but usually these tasks needs different time
		 * to run. Thus, entire response time shall be dominated by the most
		 * expensive portion. In the diagram below, "GPU sorting" dominates
		 * the entire processing time.
		 *
		 *  +-----------+---------------+--------+
		 *  | data load |  GPU sorting  |DMA Recv|
		 *  +-----------+-----------+---+--------+------+--------+
		 *              | data load |...|  GPU sorting  |DMA Recv|
		 *              +-----------+---+-------+-------+--------+------+---
		 *                          | data load |.......|  GPU sorting  |DMA
		 *                          +-----------+-------+---------------+---
		 * The total cost in GPU portion shall be:
		 *   ((cost of most expensive job) * (# of segments) +
		 *    (cost of other portions))
		 *
		 * Also, CPU has to merge the individual sorted segments. Its cost
		 * depends on number of segments and number of tuples per segment.
		 * If we have k-segments, CPU has to compare (k-1) times to return
		 * a tuple.
		 */
		cost_others = (cost_load_segment + cost_gpu_sorting + cost_dma_recv) -
			Max3(cost_load_segment, cost_gpu_sorting, cost_dma_recv);

		tentative = Max3(cost_load_segment,
						 cost_gpu_sorting,
						 cost_dma_recv) * (double) k + cost_others;
		/* fine grained segmentation also makes CPU busy... */
		tentative += cpu_comp_cost * (k-1) * ntuples;

		if (tentative < sorting_cost)
		{
			num_segments = k;
			sorting_cost = tentative;

			/* try next segment size */
			k += (k < 5 ? 1 : (k < 40 ? k / 2 : k));
			continue;
		}
		break;
	}
	startup_cost += sorting_cost;
	run_cost += cpu_operator_cost * ntuples;

	/* result */
	*p_startup_cost = startup_cost;
	*p_total_cost = startup_cost + run_cost;
	*p_num_segments = num_segments;
}

static char *
pgstrom_gpusort_codegen(Sort *sort, codegen_context *context)
{
	StringInfoData	kern;
	StringInfoData	body;
	int				i;

	initStringInfo(&kern);
	initStringInfo(&body);

	/*
	 * STATIC_FUNCTION(cl_int)
	 * gpusort_keycomp(kern_context *kcxt,
	 *                 kern_data_store *kds_slot,
	 *                 size_t x_index,
	 *                 size_t y_index);
	 */
	appendStringInfo(
		&body,
		"STATIC_FUNCTION(cl_int)\n"
		"gpusort_keycomp(kern_context *kcxt,\n"
		"                kern_data_store *kds_slot,\n"
		"                size_t x_index,\n"
		"                size_t y_index)\n"
		"{\n");
	codegen_tempvar_declaration(&body, "KVAR_X");
	codegen_tempvar_declaration(&body, "KVAR_Y");
	appendStringInfo(
		&body,
		"  pg_int4_t comp;\n"
		"\n");

	for (i=0; i < sort->numCols; i++)
	{
		TargetEntry *tle;
		AttrNumber	colidx = sort->sortColIdx[i];
		Oid			sort_op = sort->sortOperators[i];
		Oid			sort_collid = sort->collations[i];
		Oid			sort_func;
		Oid			sort_type;
		Oid			opfamily;
		int16		strategy;
		bool		null_first = sort->nullsFirst[i];
		bool		is_reverse;
		devtype_info *dtype;
		devfunc_info *dfunc;

		/*
		 * Get direction of the sorting
		 */
		if (!get_ordering_op_properties(sort_op,
										&opfamily,
										&sort_type,
										&strategy))
			elog(ERROR, "operator %u is not a valid ordering operator",
				 sort_op);
		is_reverse = (strategy == BTGreaterStrategyNumber);

		/*
		 * device type lookup for comparison
		 */
		tle = get_tle_by_resno(sort->plan.targetlist, colidx);
		if (!tle || !IsA(tle->expr, Var))
			elog(ERROR, "Bug? resno %d not found on tlist or not varnode: %s",
				 colidx, nodeToString(tle->expr));
		sort_type = exprType((Node *) tle->expr);

		dtype = pgstrom_devtype_lookup_and_track(sort_type, context);
		if (!dtype)
			elog(ERROR, "device type %u lookup failed", sort_type);

		/* device function for comparison */
		sort_func = dtype->type_cmpfunc;
		dfunc = pgstrom_devfunc_lookup_and_track(sort_func,
												 sort_collid,
												 context);
		if (!dfunc)
			elog(ERROR, "device function %u lookup failed", sort_func);

		/* Logic to compare */
		appendStringInfo(
			&body,
			"  /* sort key comparison on the resource %d */\n"
			"  KVAR_X.%s = pg_%s_vref(kds,kcxt,%d,x_index);\n"
			"  KVAR_Y.%s = pg_%s_vref(kds,kcxt,%d,x_index);\n"
			"  if (!KVAR_X.%s.isnull && !KVAR_Y.%s.isnull)\n"
			"  {\n"
			"    comp = pgfn_%s(kcxt, KVAR_X.%s, KVAR_Y.%s);\n"
			"    if (comp.value != 0)\n"
			"      return %s;\n"
			"  }\n"
			"  else if (KVAR_X.%s.isnull && !KVAR_Y.%s.isnull)\n"
			"    return %d;\n"
			"  else if (!KVAR_X.%s.isnull && KVAR_Y.%s.isnull)\n"
			"    return %d;\n"
			"\n",
			tle->resno,
			dtype->type_name, dtype->type_name, colidx-1,
			dtype->type_name, dtype->type_name, colidx-1,
			dtype->type_name, dtype->type_name,
			dfunc->func_devname, dtype->type_name, dtype->type_name,
			is_reverse ? "-comp.value" : "comp.value",
			dtype->type_name, dtype->type_name,
			null_first ? -1 : 1,
			dtype->type_name, dtype->type_name,
			null_first ? -1 : 1);
	}
	/* functions declarations, if any */
	pgstrom_codegen_func_declarations(&kern, context);
	/* special expression declarations, if any */
	pgstrom_codegen_expr_declarations(&kern, context);

	if (kern.len > 0)
		appendStringInfo(&kern, "\n");
	appendStringInfoString(&kern, body.data);

	pfree(body.data);

	return kern.data;
}

void
pgstrom_try_insert_gpusort(PlannedStmt *pstmt, Plan **p_plan)
{
	Sort	   *sort = (Sort *)(*p_plan);
	List	   *tlist = sort->plan.targetlist;
	ListCell   *cell;
	Cost		startup_cost;
	Cost		total_cost;
	cl_int		num_segments;
	CustomScan *cscan;
	Plan	   *subplan;
	GpuSortInfo	gs_info;
	codegen_context context;
	bool		varlena_keys = false;
	int			i;

	/* nothing to do, if feature is turned off */
	if (!pgstrom_enabled || !enable_gpusort)
	  return;

	/* ensure the plan is Sort */
	Assert(IsA(sort, Sort));
	Assert(sort->plan.qual == NIL);
	Assert(sort->plan.righttree == NULL);
	subplan = outerPlan(sort);

	for (i=0; i < sort->numCols; i++)
	{
		TargetEntry	   *tle = get_tle_by_resno(tlist, sort->sortColIdx[i]);
		Var			   *varnode = (Var *) tle->expr;
		devfunc_info   *dfunc;
		devtype_info   *dtype;

		/*
		 * Target-entry of Sort plan should be a var-node that references
		 * a particular column of underlying relation, even if Sort-key
		 * contains formula. So, we can expect a simple var-node towards
		 * outer relation here.
		 */
		if (!IsA(varnode, Var) || varnode->varno != OUTER_VAR)
			return;

		dtype = pgstrom_devtype_lookup(exprType((Node *) varnode));
		if (!dtype || !OidIsValid(dtype->type_cmpfunc))
			return;

		dfunc = pgstrom_devfunc_lookup(dtype->type_cmpfunc,
									   sort->collations[i]);
		if (!dfunc)
			return;

		/* Does key contain varlena data type? */
		if (dtype->type_length < 0)
			varlena_keys = true;
	}

	/*
	 * OK, cost estimation with GpuSort
	 */
	cost_gpusort(pstmt, sort,
				 &startup_cost, &total_cost,
				 &num_segments);

	elog(DEBUG1,
		 "GpuSort (cost=%.2f..%.2f) has%sadvantage to Sort (cost=%.2f..%.2f)",
		 startup_cost,
		 total_cost,
		 total_cost >= sort->plan.total_cost ? " no " : " ",
		 sort->plan.startup_cost,
		 sort->plan.total_cost);

	if (!debug_force_gpusort && total_cost >= sort->plan.total_cost)
		return;

	/*
	 * OK, estimated GpuSort cost is enough reasonable to inject.
	 * Let's construct a new one.
	 */

	/*
	 * XXX - Here would be a location to put pgstrom_pullup_outer_scan().
	 * However, the upcoming v9.6 support upper path construction by
	 * extensions. We can add entirely graceful approach than previous
	 * pull-up outer "plan" implementation.
	 */

	/*
	 * OK, expected GpuSort cost is enough reasonable to run.
	 * Let's return the 
	 */
	cscan = makeNode(CustomScan);
	cscan->scan.plan.startup_cost = sort->plan.startup_cost;
	cscan->scan.plan.total_cost = sort->plan.total_cost;
	cscan->scan.plan.plan_rows = sort->plan.plan_rows;
	cscan->scan.plan.plan_width = sort->plan.plan_width;
	cscan->scan.plan.targetlist = NIL;
	cscan->scan.scanrelid       = 0;
	cscan->custom_scan_tlist    = NIL;
	cscan->custom_relids        = NULL;
	cscan->methods = &gpusort_scan_methods;
	foreach (cell, subplan->targetlist)
	{
		TargetEntry	   *tle = lfirst(cell);
		TargetEntry	   *tle_new;
		Var			   *varnode;

		/* alternative targetlist */
		varnode = makeVar(INDEX_VAR,
						  tle->resno,
						  exprType((Node *) tle->expr),
						  exprTypmod((Node *) tle->expr),
						  exprCollation((Node *) tle->expr),
						  0);
		tle_new = makeTargetEntry((Expr *) varnode,
								  list_length(cscan->scan.plan.targetlist) + 1,
								  tle->resname ? pstrdup(tle->resname) : NULL,
								  tle->resjunk);
		cscan->scan.plan.targetlist =
			lappend(cscan->scan.plan.targetlist, tle_new);

		/* custom pseudo-scan tlist */
		varnode = copyObject(varnode);
		varnode->varno = OUTER_VAR;
		tle_new = makeTargetEntry((Expr *) varnode,
								  list_length(cscan->custom_scan_tlist) + 1,
								  tle->resname ? pstrdup(tle->resname) : NULL,
								  false);
		cscan->custom_scan_tlist = lappend(cscan->custom_scan_tlist, tle_new);
	}
	outerPlan(cscan) = subplan;
	cscan->scan.plan.initPlan = sort->plan.initPlan;

	pgstrom_init_codegen_context(&context);
	gs_info.startup_cost = startup_cost;
	gs_info.total_cost = total_cost;
	gs_info.kern_source = pgstrom_gpusort_codegen(sort, &context);
	gs_info.extra_flags = context.extra_flags | DEVKERNEL_NEEDS_GPUSORT;
	gs_info.used_params = context.used_params;
	gs_info.num_chunks = num_chunks;
	gs_info.chunk_size = chunk_size;
	gs_info.numCols = sort->numCols;
	gs_info.sortColIdx = sort->sortColIdx;
	gs_info.sortOperators = sort->sortOperators;
	gs_info.collations = sort->collations;
	gs_info.nullsFirst = sort->nullsFirst;
	gs_info.varlena_keys = varlena_keys;	// still used?
	form_gpusort_info(cscan, &gs_info);

	*p_plan = &cscan->scan.plan;
}

bool
pgstrom_plan_is_gpusort(const Plan *plan)
{
	if (IsA(plan, CustomScan) &&
		((CustomScan *) plan)->methods == &gpusort_scan_methods)
		return true;
	return false;
}

static Node *
gpusort_create_scan_state(CustomScan *cscan)
{
	GpuSortState   *gss = (GpuSortState *) newNode(sizeof(GpuSortState),
												   T_CustomScanState);
	/* Set tag and executor callbacks */
	gss->gts.css.flags = cscan->flags;
	gss->gts.css.methods = &gpusort_exec_methods;

	return (Node *) gss;
}

static void
gpusort_begin(CustomScanState *node, EState *estate, int eflags)
{
	GpuContext	   *gcontext = NULL;
	GpuSortState   *gss = (GpuSortState *) node;
	CustomScan	   *cscan = (CustomScan *) node->ss.ps.plan;
	GpuSortInfo	   *gs_info = deform_gpusort_info(cscan);
	PlanState	   *subplan_state;
	TupleDesc		tupdesc;

	/* activate GpuContext for device execution */
	if ((eflags & EXEC_FLAG_EXPLAIN_ONLY) == 0)
		gcontext = pgstrom_get_gpucontext();
	/* common GpuTaskState setup */
	pgstrom_init_gputaskstate(gcontext, &gss->gts, estate);
	gss->gts.cb_task_process = gpusort_task_process;
	gss->gts.cb_task_complete = gpusort_task_complete;
	gss->gts.cb_task_release = gpusort_task_release;
	gss->gts.cb_next_chunk = gpusort_next_chunk;
	gss->gts.cb_next_tuple = gpusort_next_tuple;
	/* re-initialization of scan-descriptor and projection-info */
	tupdesc = ExecCleanTypeFromTL(cscan->custom_scan_tlist, false);
	ExecAssignScanType(&gss->gts.css.ss, tupdesc);
	ExecAssignScanProjectionInfoWithVarno(&gss->gts.css.ss, INDEX_VAR);

	/*
	 * Unlike built-in Sort node doing, our GpuSort "always" provide
	 * a materialized output, so it is unconditionally possible to run
	 * backward scan, random accesses and rewind the position.
	 */
	eflags &= ~(EXEC_FLAG_REWIND | EXEC_FLAG_BACKWARD | EXEC_FLAG_MARK);

	gss->markpos_index = -1;

	/* initialize child exec node */
	subplan_state = ExecInitNode(outerPlan(cscan), estate, eflags);
	/* informs our preferred tuple format, if supported */
	if (pgstrom_bulk_exec_supported(subplan_state))
	{
		((GpuTaskState *) subplan_state)->be_row_format = true;
		gss->gts.outer_bulk_exec = true;
	}
	outerPlanState(gss) = subplan_state;

	/* for GPU bitonic sorting */
	pgstrom_assign_cuda_program(&gss->gts,
								gs_info->used_params,
								gs_info->kern_source,
								gs_info->extra_flags);
	if ((eflags & EXEC_FLAG_EXPLAIN_ONLY) == 0)
		pgstrom_preload_cuda_program(&gss->gts);

	/* array for data-stores */
	gss->num_segments = 0;
	gss->num_segments_limit = gs_info->num_segments + 10;
	gss->seg_slots = palloc0(sizeof(pgstrom_data_store *) *
							 gss->num_segments_limit);
	gss->seg_index = palloc0(sizeof(kern_resultbuf *) *
							 gss->num_segments_limit);
	gss->segment_size = gs_info->segment_size;
	gss->segment_nrooms = gs_info->segment_nrooms;

	/* sorting keys */
	gss->numCols = gs_info->numCols;
	gss->sortColIdx = gs_info->sortColIdx;
	gss->sortOperators = gs_info->sortOperators;
	gss->collations = gs_info->collations;
	gss->nullsFirst = gs_info->nullsFirst;
	//gss->varlena_keys = gs_info->varlena_keys;
	gss->ssup_keys = NULL;	/* to be initialized on demand */

	/* init perfmon */
	pgstrom_init_perfmon(&gss->gts);
}

static TupleTableSlot *
gpusort_exec(CustomScanState *node)
{
	return pgstrom_exec_gputask((GpuTaskState *) node);
}

static void
gpusort_end(CustomScanState *node)
{
	GpuSortState   *gss = (GpuSortState *) node;

#ifdef USE_ASSERT_CHECKING
	{
		int				i;

		for (i=0; i < MAX_MERGECHUNKS_CLASS; i++)
			Assert(!gss->sorted_chunks[i]);
	}
#endif
	/* Clean up subtree */
	ExecEndNode(outerPlanState(node));

	/*
	 * Cleanup and relase any concurrent tasks
	 * (including pgstrom_data_store)
	 */
	pgstrom_release_gputaskstate(&gss->gts);
}

static void
gpusort_rescan(CustomScanState *node)
{
	GpuSortState   *gss = (GpuSortState *) node;

	if (!gss->sort_done)
		return;

	/* must drop pointer to sort result tuple */
	ExecClearTuple(node->ss.ps.ps_ResultTupleSlot);

	/*
	 * If subnode is to be rescanned then we forget previous sort results; we
	 * have to re-read the subplan and re-sort.  Also must re-sort if the
	 * bounded-sort parameters changed or we didn't select randomAccess.
	 *
	 * Otherwise we can just rewind and rescan the sorted output.
	 */
	if (outerPlanState(gss)->chgParam != NULL)
	{
		Size	length = sizeof(pgstrom_data_store *) * gss->num_chunks_limit;

		/* cleanup and release any concurrent tasks */
		pgstrom_cleanup_gputaskstate(&gss->gts);
		gss->sort_done = false;
		memset(gss->sorted_chunks, 0, sizeof(gss->sorted_chunks));
		memset(gss->pds_chunks, 0, length);
		memset(gss->pds_toasts, 0, length);
		gss->num_chunks = 0;

		/*
		 * if chgParam of subnode is not null then plan will be re-scanned by
		 * first ExecProcNode.
		 */
    }
    else
	{
		/* otherwise, just rewind the pointer */
		gss->gts.curr_index = 0;
	}
}

static void
gpusort_mark_pos(CustomScanState *node)
{
	GpuSortState   *gss = (GpuSortState *) node;

	if (gss->sort_done)
	{
		gss->markpos_index = gss->gts.curr_index;
	}
}

static void
gpusort_restore_pos(CustomScanState *node)
{
	GpuSortState   *gss = (GpuSortState *) node;

	if (gss->sort_done)
	{
		Assert(gss->markpos_index >= 0);
		gss->gts.curr_index = gss->markpos_index;
	}
}

static void
gpusort_explain(CustomScanState *node, List *ancestors, ExplainState *es)
{
	GpuSortState   *gss = (GpuSortState *) node;
	CustomScan	   *cscan = (CustomScan *) node->ss.ps.plan;
	GpuSortInfo	   *gs_info = deform_gpusort_info(cscan);
	List		   *context;
	List		   *sort_keys = NIL;
	bool			use_prefix;
	int				i;

	/* actual cost we estimated */
	if (es->verbose && es->costs)
	{
		if (es->format == EXPLAIN_FORMAT_TEXT)
		{
			char   *temp = psprintf("%.2f...%.2f",
									gs_info->startup_cost,
									gs_info->total_cost);
			ExplainPropertyText("Real cost", temp, es);
			pfree(temp);
		}
		else
		{
			ExplainPropertyFloat("Real startup cost",
								 gs_info->startup_cost, 3, es);
			ExplainPropertyFloat("Real total cost",
								 gs_info->total_cost, 3, es);
		}
	}

	/* shows sorting keys */
	context = set_deparse_context_planstate(es->deparse_cxt,
											(Node *) node,
											ancestors);
	use_prefix = (list_length(es->rtable) > 1 || es->verbose);

	for (i=0; i < gs_info->numCols; i++)
	{
		AttrNumber		resno = gs_info->sortColIdx[i];
		TargetEntry	   *tle;
		char		   *exprstr;

		tle = get_tle_by_resno(cscan->scan.plan.targetlist, resno);
		if (!tle)
			elog(ERROR, "no tlist entry for key %d", resno);
		exprstr = deparse_expression((Node *) tle->expr, context,
                                     use_prefix, true);
		sort_keys = lappend(sort_keys, exprstr);
	}
	if (sort_keys != NIL)
		ExplainPropertyList("Sort Key", sort_keys, es);

	/*
	 * shows resource consumption, if executed and have more than zero
	 * rows.
	 */
	if (es->analyze && gss->sort_done)
	{
		const char *sort_method;
		const char *sort_storage;
		char		sort_resource[128];
		Size		total_consumption = 0UL;

		if (gss->num_chunks > 1)
			sort_method = "GPU/Bitonic + CPU/Merge";
		else
			sort_method = "GPU/Bitonic";

		for (i=0; i < gss->num_chunks; i++)
		{
			pgstrom_data_store *pds = gss->pds_chunks[i];
			pgstrom_data_store *ptoast = gss->pds_toasts[i];

			total_consumption += TYPEALIGN(BLCKSZ, pds->kds_length);
			total_consumption += TYPEALIGN(BLCKSZ, ptoast->kds_length);
		}
		if (total_consumption >= (Size)(1UL << 43))
			snprintf(sort_resource, sizeof(sort_resource), "%.2fTb",
					 (double)total_consumption / (double)(1UL << 40));
		else if (total_consumption >= (Size)(1UL << 33))
			snprintf(sort_resource, sizeof(sort_resource), "%.2fGb",
					 (double)total_consumption / (double)(1UL << 30));
		else if (total_consumption >= (Size)(1UL << 23))
			snprintf(sort_resource, sizeof(sort_resource), "%zuMb",
					 total_consumption >> 20);
		else
			snprintf(sort_resource, sizeof(sort_resource), "%zuKb",
					 total_consumption >> 10);

		/* full on-memory storage might be an option according to the size */
		sort_storage = "Disk";

		if (es->format == EXPLAIN_FORMAT_TEXT)
		{
			appendStringInfoSpaces(es->str, es->indent * 2);
			appendStringInfo(es->str, "Sort Method: %s %s used: %s\n",
							 sort_method,
							 sort_storage,
							 sort_resource);
		}
		else
		{
			ExplainPropertyText("Sort Method", sort_method, es);
			ExplainPropertyLong("Sort Space Used", total_consumption, es);
			ExplainPropertyText("Sort Space Type", sort_storage, es);
		}
	}
	pgstrom_explain_gputaskstate(&gss->gts, es);
}

/*
 * Create/Get/Put gpusort_segment
 */
static gpusort_segment *
gpusort_create_segment(GpuSortState *gss)
{
	GpuContext		   *gcontext = gss->gts.gcontext;
	cl_uint				seg_nrooms = gss->segment_nrooms;
	cl_uint				seg_nchunks = gss->segment_nchunks + 20;
	gpusort_segment	   *segment;
	kern_resultbuf	   *kresults;

	segment = MemoryContextAlloc(gcontext->memcxt,
								 offsetof(gpusort_segment, kresults) +
								 STROMALIGN(offsetof(kern_resultbuf,
													 results[seg_nrooms])) +
								 sizeof(CUevent) * seg_nchunks);
	kresults = &segment->kresults;

	memset(segment, 0, sizeof(gpusort_segment));
	segment->kern_main = NULL;
	segment->m_kds_slot = 0UL;
	segment->m_kresults = 0UL;
	segment->cuda_index = gcontext->next_context++ % gcontext->num_context;
	segment->num_chunks = 0;
	segment->max_chunks = seg_nchunks;
	segment->nitems_total = 0;
	segment->has_terminator = false;
	segment->ev_segment_loaded = NULL;
	segment->ev_load_kernels (CUevent *)
		((char *)kresults + STROMALIGN(offsetof(kern_resultbuf,
												results[seg_nrooms])));
	memset(segment->ev_load_kernels, 0, sizeof(CUevent) * seg_nchunks);

	segment->pds_slot = pgstrom_create_data_store_slot(gcontext,
													   tupdesc,
													   gss->segment_nrooms,
													   extra_len,
													   NULL);
	kresults->nrels = 1;
	kresults->nrooms = seg_nrooms;
	kresults->nitems = 0;

	return segment;
}

static GpuTask *
gpusort_create_task(GpuSortState *gss, pgstrom_data_store *pds,
					cl_uint valid_nitems, cl_bool is_terminator)
{
	pgstrom_gpusort	   *gpusort = NULL;
	gpusort_segment	   *segment = gss->curr_segment;
	cl_uint				seg_ev_index;

	if (!segment || segment->has_terminator)
	{
		segment = gpusort_create_segment(gss);
		if (gss->num_segments == gss->num_segments_limit)
		{
			gss->num_segments_limit += Max(10, gss->num_segments_limit);
			gss->seg_slots = repalloc(gss->seg_slots,
									  sizeof(pgstrom_data_store *) *
									  gss->num_segments_limit);
			gss->seg_index = repalloc(gss->seg_index,
									  sizeof(kern_resultbuf *) *
									  gss->num_segments_limit);
		}
		gss->seg_slots[gss->num_segments] = segment->pds_slot;
		gss->seg_index[gss->num_segments] = &segment->kresults;
		gss->num_segments++;
		gss->curr_segment = segment;
	}
	Assert(segment->num_chunks < segment->max_chunks);
	seg_ev_index = segment->num_chunks++;
	Assert(valid_nitems <= pds->kds->nitems);
	segment->nitems_total += valid_nitems;

	/*
	 * This task shall perform as a terminator if no more tasks shall be
	 * added or no more space for data load obviously.
	 */
	if (segment->num_chunks == segment->max_chunks ||
        segment->nitems_total > segment->kresults.nrooms)
		is_terminator = true;
	if (is_terminator)
		segment->has_terminator = true;

	gpusort = MemoryContextAllocZero(gcontext->memcxt,
									 sizeof(gpusort_segment));
	pgstrom_init_gputask(&gss->gts, &gpusort->task);
	gpusort->task.cuda_index = segment->cuda_index;	/* bind on a GPU */
	gpusort->pds_in = pds_in;
	gpusort->segment = gpusort_get_segment(gss, segment);
	gpusort->is_terminator = is_terminator;
	gpusort->seg_ev_index = seg_ev_index;

	return &gpusort->task;
}

static GpuTask *
gpusort_next_chunk(GpuTaskState *gts)
{
	GpuContext		   *gcontext = gts->gcontext;
	GpuSortState	   *gss = (GpuSortState *) gts;
	TupleDesc			tupdesc = GTS_GET_SCAN_TUPDESC(gts);
	pgstrom_data_store *pds = NULL;
	TupleTableSlot	   *slot;
	cl_uint				nitems;
	Size				length;
	cl_int				chunk_id = -1;
	struct timeval		tv1, tv2;

	/*
	 * Load tuples from the underlying plan node
	 */
	PERFMON_BEGIN(&gts->pfm, &tv1);
	if (!gss->gts.outer_bulk_exec)
	{
		while (!gss->gts.scan_done)
		{
			if (gss->overflow_slot != NULL)
			{
				slot = gss->overflow_slot;
				gss->overflow_slot = NULL;
			}
<<<<<<< HEAD
			else
			{
				slot = ExecProcNode(outerPlanState(gss));
				if (TupIsNull(slot))
				{
					gss->gts.scan_done = true;
					slot = NULL;
					break;
				}
			}
			Assert(!TupIsNull(slot));

			if (!pds)
				pds = pgstrom_create_data_store_row(gcontext,
													tupdesc,
													pgstrom_chunk_size(),
													false);
=======
		}
		Assert(!TupIsNull(slot));

		/* Makes a sorting chunk on the first tuple */
		if (!ptoast)
		{
			ptoast = PDS_create_row(gcontext,
									tupdesc,
									gss->chunk_size,
									true);
			ptoast->kds->nrooms = (cl_uint)gss->chunk_nrooms;
		}

		/* Insert this tuple to the data store */
		if (!PDS_insert_tuple(ptoast, slot))
		{
			gss->overflow_slot = slot;
>>>>>>> 0893b802

			if (!pgstrom_data_store_insert_tuple(pds, slot))
			{
				gss->overflow_slot = slot;
				break;
			}
		}
		/* any more chunks expected? */
		if (!gss->overflow_slot)
			is_terminator = true;
	}
<<<<<<< HEAD
	else
=======
	/* Did we read any tuples? */
	if (!ptoast)
	{
		PERFMON_END(&gts->pfm, time_outer_load, &tv1, &tv2);
		return NULL;
	}
	/* Expand the backend file of the data chunk */
	nitems = ptoast->kds->nitems;
	/* FIXME: kernel has to handle numeric by typeoid */
	pds = PDS_create_slot(gcontext, tupdesc, false, nitems, 0, ptoast);
	/* Save this chunk on the global array */
	chunk_id = gss->num_chunks++;
	if (chunk_id >= gss->num_chunks_limit)
>>>>>>> 0893b802
	{
		/* Load a bunch of records at once on the first time */
		if (!gss->overflow_pds)
			gss->bulk_pds = BulkExecProcNode((GpuTaskState *) subnode,
											 pgstrom_chunk_size());
		pds = gss->overflow_pds;
		if (!pds)
			pgstrom_deactivate_gputaskstate(&gss->gts);
		else
			gss->overflow_pds = BulkExecProcNode((GpuTaskState *) subnode,
												 pgstrom_chunk_size());
		/* any more chunks expected? */
		if (!gss->bulk_pds)
			is_terminator = true;
	}
	PERFMON_END(&gts->pfm, time_outer_load, &tv1, &tv2);

	return !pds ? NULL : gpusort_create_task(gss, pds);
}

static TupleTableSlot *
gpusort_next_tuple(GpuTaskState *gts)
{
	GpuSortState	   *gss = (GpuSortState *) gts;
	pgstrom_gpusort	   *gpusort = (pgstrom_gpusort *) gss->gts.curr_task;
	TupleTableSlot	   *slot = gss->gts.css.ss.ps.ps_ResultTupleSlot;
	kern_resultbuf	   *kresults;
	pgstrom_data_store *pds;

	/* Does outer relation has any rows to read? */
	if (!gpusort)
		return NULL;
	Assert(gss->sort_done);

	kresults = GPUSORT_GET_KRESULTS(gpusort->oitems_dsm);
	Assert(kresults->nrels == 2);	/* a pair of chunk_id and item_id */

	if (gss->gts.curr_index < kresults->nitems)
	{
		cl_long		index = 2 * gss->gts.curr_index++;
		cl_uint		chunk_id = kresults->results[index];
		cl_uint		item_id = kresults->results[index + 1];

		ExecClearTuple(slot);

		if (chunk_id >= gss->num_chunks || !gss->pds_chunks[chunk_id])
			elog(ERROR, "Bug? data-store of GpuSort missing (chunk-id: %d)",
				 chunk_id);
		if (gss->gts.be_row_format)
			pds = gss->pds_toasts[chunk_id];
		else
			pds = gss->pds_chunks[chunk_id];

		if (pgstrom_fetch_data_store(slot, pds, item_id, &gss->tuple_buf))
			return slot;
		elog(ERROR, "Bug? failed to fetch chunk_id=%d item_id=%d",
			 chunk_id, item_id);
	}
	return NULL;
}





static void
gpusort_cleanup_cuda_resources(pgstrom_gpusort *gpusort)
{
	if (gpusort->m_gpusort)
		gpuMemFree(&gpusort->task, gpusort->m_gpusort);
	if (gpusort->oitems_pinned)
	{
		CUresult		rc
			= cuMemHostUnregister(dsm_segment_address(gpusort->oitems_dsm));
		if (rc != CUDA_SUCCESS)
			elog(WARNING, "failed on cuMemHostUnregister: %s", errorText(rc));
	}
	CUDA_EVENT_DESTROY(gpusort, ev_dma_send_start);
	CUDA_EVENT_DESTROY(gpusort, ev_dma_send_stop);
	CUDA_EVENT_DESTROY(gpusort, ev_dma_recv_start);
	CUDA_EVENT_DESTROY(gpusort, ev_dma_recv_stop);

	/* clear the pointers */
	gpusort->kern_prep = NULL;
	gpusort->kern_bitonic_local = NULL;
	gpusort->kern_bitonic_step = NULL;
	gpusort->kern_bitonic_merge = NULL;
	gpusort->kern_fixup = NULL;
	gpusort->m_gpusort = 0UL;
	gpusort->m_kds = 0UL;
	gpusort->m_ktoast = 0UL;
	gpusort->oitems_pinned = false;
}

static void
gpusort_task_release(GpuTask *gtask)
{
	pgstrom_gpusort	   *gpusort = (pgstrom_gpusort *) gtask;

	if (gpusort->litems_dsm)
		dsm_detach(gpusort->litems_dsm);
	if (gpusort->ritems_dsm)
		dsm_detach(gpusort->ritems_dsm);
	if (gpusort->oitems_dsm)
		dsm_detach(gpusort->oitems_dsm);
	if (gpusort->bgw_handle)
		pfree(gpusort->bgw_handle);

	gpusort_cleanup_cuda_resources(gpusort);

	pfree(gtask);
}

/********/
static pgstrom_gpusort *
gpusort_merge_chunks(GpuSortState *gss, pgstrom_gpusort *gpusort_1)
{
	pgstrom_gpusort	   *gpusort_2;
	dsm_segment		   *dsm_seg;
	cl_uint				i, n, x, y;
	cl_uint				mc_class = gpusort_1->mc_class;

	/*
	 * In case of no buddy at this moment, we have to wait for the next
	 * chunk to be merged. Or, this chunk might be the final result.
	 */
	Assert(mc_class < MAX_MERGECHUNKS_CLASS);
	if (!gss->sorted_chunks[mc_class])
	{
		dlist_iter		iter;
		pgstrom_gpusort *temp;
		bool			has_candidate;

		/* once cpusort_1 is put as partially sorted chunk */
		gss->sorted_chunks[mc_class] = gpusort_1;

		/*
		 * Unless scan of outer relation does not completed, we try to
		 * keep merging chunks with same size.
		 */
		if (!gss->gts.scan_done)
			return NULL;

		/*
		 * Once we forget the given cpusort_1, and find out the smallest
		 * one that is now waiting for merging.
		 */
		for (i=0; i < MAX_MERGECHUNKS_CLASS; i++)
		{
			if (gss->sorted_chunks[i])
			{
				gpusort_1 = gss->sorted_chunks[i];
				Assert(gpusort_1->mc_class == i);
				break;
			}
		}
		Assert(i < MAX_MERGECHUNKS_CLASS);
		mc_class = gpusort_1->mc_class;

		/*
		 * If we have any running or pending chunks with same merge-chunk
		 * class, it may be a good candidate to merge.
		 */
		has_candidate = false;
		SpinLockAcquire(&gss->gts.lock);
		dlist_foreach (iter, &gss->gts.running_tasks)
		{
			temp = dlist_container(pgstrom_gpusort, task.chain, iter.cur);
			if (temp->mc_class <= mc_class)
			{
				has_candidate = true;
				goto out;
			}
		}
		dlist_foreach (iter, &gss->gts.pending_tasks)
		{
			temp = dlist_container(pgstrom_gpusort, task.chain, iter.cur);
			if (temp->mc_class == mc_class)
			{
				has_candidate = true;
				goto out;
			}
		}
	out:
		SpinLockRelease(&gss->gts.lock);

		/* wait until smaller chunk gets sorted, if any */
		if (has_candidate)
			return NULL;

		/*
		 * Elsewhere, picks up a pair of smallest two chunks that are
		 * already sorted, to merge them on next step.
		 */
		gpusort_2 = NULL;
		for (i=gpusort_1->mc_class + 1; i < MAX_MERGECHUNKS_CLASS; i++)
		{
			if (gss->sorted_chunks[i])
			{
				gpusort_2 = gss->sorted_chunks[i];
				Assert(gpusort_2->mc_class == i);
				break;
			}
		}
		/* no merginable pair found? */
		if (!gpusort_2)
			return NULL;
		/* OK, let's merge this two chunks */
		gss->sorted_chunks[gpusort_1->mc_class] = NULL;
		gss->sorted_chunks[gpusort_2->mc_class] = NULL;
	}
	else
	{
		gpusort_2 = gss->sorted_chunks[mc_class];
		gss->sorted_chunks[mc_class] = NULL;
	}
	Assert(gpusort_2->oitems_dsm != NULL
		   && !gpusort_2->ritems_dsm
		   && !gpusort_2->litems_dsm);
	dsm_seg = form_pgstrom_flat_gpusort(gss, gpusort_1, gpusort_2);
	gpusort_1->litems_dsm = gpusort_1->oitems_dsm;
	gpusort_1->ritems_dsm = gpusort_2->oitems_dsm;
	gpusort_1->oitems_dsm = dsm_seg;
	gpusort_1->bgw_handle = NULL;
	gpusort_2->oitems_dsm = NULL;	/* clear it to avoid double free */
	x = bms_num_members(gpusort_1->chunk_id_map);
	y = bms_num_members(gpusort_2->chunk_id_map);
	gpusort_1->chunk_id_map = bms_union(gpusort_1->chunk_id_map,
										gpusort_2->chunk_id_map);
	n = bms_num_members(gpusort_1->chunk_id_map);
	gpusort_1->mc_class = get_next_log2(n);
	gpusort_1->mc_class = Min(gpusort_1->mc_class, MAX_MERGECHUNKS_CLASS - 1);
	elog(DEBUG1, "CpuSort merge: %d + %d => %d (class: %d)", x, y, n,
		 gpusort_1->mc_class);
	Assert(gpusort_1->mc_class > 0);
	/* release either of them */
	SpinLockAcquire(&gss->gts.lock);
	dlist_delete(&gpusort_2->task.tracker);
	SpinLockRelease(&gss->gts.lock);
	gpusort_task_release(&gpusort_2->task);

	/* mark not to assign cuda_stream again */
	gpusort_1->task.no_cuda_setup = true;
	pgstrom_cleanup_gputask_cuda_resources(&gpusort_1->task);

	return gpusort_1;
}	

static bool
gpusort_task_complete(GpuTask *gtask)
{
	GpuSortState	   *gss = (GpuSortState *) gtask->gts;
	pgstrom_gpusort	   *gpusort = (pgstrom_gpusort *) gtask;
	pgstrom_gpusort	   *newsort;
	pgstrom_perfmon	   *pfm = &gss->gts.pfm;

	if (gpusort->mc_class == 0)
	{
		if (pfm->enabled)
		{
			pfm->num_tasks++;
			CUDA_EVENT_ELAPSED(gpusort, time_dma_send,
							   gpusort->ev_dma_send_start,
							   gpusort->ev_dma_send_stop,
							   skip);
			CUDA_EVENT_ELAPSED(gpusort, gsort.tv_kern_sort,
							   gpusort->ev_dma_send_stop,
							   gpusort->ev_dma_recv_start,
							   skip);
			CUDA_EVENT_ELAPSED(gpusort, time_dma_recv,
							   gpusort->ev_dma_recv_start,
							   gpusort->ev_dma_recv_stop,
							   skip);
		}
	skip:
		gpusort_cleanup_cuda_resources(gpusort);

		if (gpusort->task.kerror.errcode == StromError_CpuReCheck)
		{
			gpusort_fallback_quicksort(gss, gpusort);
			gpusort->task.kerror.errcode = StromError_Success;
		}
	}
	else
	{
#if 0
		pgstrom_flat_gpusort   *pfg = (pgstrom_flat_gpusort *)
			dsm_segment_address(gpusort->oitems_dsm);

		if (gss->gts.pfm.enabled)
		{
			struct timeval	tv_curr;

			gettimeofday(&tv_curr, NULL);

			gss->gts.pfm.num_cpu_sort++;
			PERFMON_END(&gss->gts.pfm, time_bgw_sync,
						&pfg->tv_bgw_launch, &pfg->tv_sort_start);
			PERFMON_END(&gss->gts.pfm, time_cpu_sort,
						&pfg->tv_sort_start, &pfg->tv_sort_end);
			PERFMON_END(&gss->gts.pfm, time_bgw_sync,
						&pfg->tv_sort_end, &tv_curr);
		}
#endif
	}
	/* ritems and litems are no longer referenced */
	if (gpusort->litems_dsm)
	{
		dsm_detach(gpusort->litems_dsm);
		gpusort->litems_dsm = NULL;
	}
	if (gpusort->ritems_dsm)
	{
		dsm_detach(gpusort->ritems_dsm);
		gpusort->ritems_dsm = NULL;
	}

	/* also, bgw_handle is no longer referenced */
	if (gpusort->bgw_handle)
	{
		pfree(gpusort->bgw_handle);
		gpusort->bgw_handle = NULL;
	}

	/*
	 * Let's try to merge with a preliminary sorted chunk.
	 * If the supplied newer chunk can find a buddy, gpusort_merge_chunks()
	 * put both of results as a input stream of the returned gpusort.
	 * Otherwise, gpusort was kept in the gss->sorted_chunks[] array to wait
	 * for the upcoming merginable chunk, or it is the final result of
	 * bitonic sorting.
	 */
	newsort = gpusort_merge_chunks(gss, gpusort);
	if (newsort)
	{
		/*
		 * If supplied gpusort chould find a pair to be merged,
		 * we need to enqueue the gpusort object (that shall have
		 * two input stream) again.
		 */
		SpinLockAcquire(&gss->gts.lock);
		dlist_push_head(&gss->gts.pending_tasks, &newsort->task.chain);
		gss->gts.num_pending_tasks++;
		SpinLockRelease(&gss->gts.lock);
	}
	else
	{
		SpinLockAcquire(&gss->gts.lock);

		/*
		 * Even if supplied gpusort chunk is kept in the sorted_chunks[]
		 * array, it might be the last chunk that contains a single
		 * sorted result array.
		 */
		if (gss->gts.scan_done &&
			gss->gts.num_running_tasks == 0 &&
			gss->gts.num_pending_tasks == 0)
		{
			Assert(gss->sorted_chunks[gpusort->mc_class] == gpusort);
			Assert(gss->num_chunks == bms_num_members(gpusort->chunk_id_map));
			gss->sorted_chunks[gpusort->mc_class] = NULL;
			dlist_push_tail(&gss->gts.ready_tasks, &gpusort->task.chain);
			gss->gts.num_ready_tasks++;

			elog(DEBUG1, "sort done (%s)",
				 gss->gts.css.methods->CustomName);
			gss->sort_done = true;	/* congratulation! */
		}
		SpinLockRelease(&gss->gts.lock);
	}
	return false;
}

/*
 * gpusort_task_respond
 */
static void
gpusort_task_respond(CUstream stream, CUresult status, void *private)
{
	pgstrom_gpusort	   *gpusort = (pgstrom_gpusort *) private;
	kern_resultbuf	   *kresults = GPUSORT_GET_KRESULTS(gpusort->oitems_dsm);
	GpuTaskState	   *gts = gpusort->task.gts;

	/* See comments in pgstrom_respond_gpuscan() */
	if (status == CUDA_ERROR_INVALID_CONTEXT || !IsTransactionState())
		return;

	if (status == CUDA_SUCCESS)
		gpusort->task.kerror = kresults->kerror;
	else
	{
		gpusort->task.kerror.errcode = status;
		gpusort->task.kerror.kernel = StromKernel_CudaRuntime;
		gpusort->task.kerror.lineno = 0;
	}

	/*
	 * Remove the GpuTask from the running_tasks list, and attach it
	 * on the completed_tasks list again. Note that this routine may
	 * be called by CUDA runtime, prior to attachment of GpuTask on
	 * the running_tasks by cuda_control.c.
	 */
	SpinLockAcquire(&gts->lock);
	if (gpusort->task.chain.prev && gpusort->task.chain.next)
	{
		dlist_delete(&gpusort->task.chain);
		gts->num_running_tasks--;
	}
	if (gpusort->task.kerror.errcode == StromError_Success)
		dlist_push_tail(&gts->completed_tasks, &gpusort->task.chain);
	else
		dlist_push_head(&gts->completed_tasks, &gpusort->task.chain);
	gts->num_completed_tasks++;
	SpinLockRelease(&gts->lock);

	SetLatch(&MyProc->procLatch);
}

#if 0
/*
 * launch_gpu_bitonic_kernels
 *
 * Helper function to launch a series of bitonic-sort kernels
 */
static void
launch_gpu_bitonic_kernels(GpuSortState *gss,
						   pgstrom_gpusort *gpusort,
						   size_t nitems)
{
	pgstrom_perfmon *pfm = &gss->gts.pfm;
	size_t		block_size = INT_MAX;
	size_t		grid_size;
	size_t		block_temp;
	size_t		grid_temp;
	size_t		nhalf;
	CUfunction	sort_kernels[3];
	size_t		shmem_unitsz[3];
	void	   *kernel_args[4];
	cl_int		bitonic_unitsz;
	CUresult	rc;
	int			i, j;

	/*
	 * Find the maximum available block size for kernel functions
	 */
	sort_kernels[0] = gpusort->kern_bitonic_local;
	sort_kernels[1] = gpusort->kern_bitonic_step;
	sort_kernels[2] = gpusort->kern_bitonic_merge;
	shmem_unitsz[0] = Max(2 * sizeof(cl_uint), sizeof(kern_errorbuf));
	shmem_unitsz[1] = Max(sizeof(cl_uint), sizeof(kern_errorbuf));
	shmem_unitsz[2] = Max(sizeof(cl_uint), sizeof(kern_errorbuf));

	for (i=0; i < lengthof(sort_kernels); i++)
	{
		pgstrom_largest_workgroup_size(&grid_temp,
									   &block_temp,
									   sort_kernels[i],
									   gpusort->task.cuda_device,
									   (nitems + 1) / 2,
									   shmem_unitsz[i]);
		block_size = Min(block_size, block_temp);
	}
	/*
	 * NOTE: block_size has to be common, and the least 2^N value less
	 * than or equal to the least block_size in the kernels above.
	 */
	block_size = 1UL << (get_next_log2(block_size + 1) - 1);

	/*
	 * OK, launch the series of GpuSort kernels
	 */

	/* NOTE: nhalf is the least power of two value that is larger than or
	 * equal to half of the nitems. */
	nhalf = 1UL << (get_next_log2(nitems + 1) - 1);

	/* KERNEL_FUNCTION_MAXTHREADS(void)
	 * gpusort_bitonic_local(kern_gpusort *kgpusort,
	 *                       kern_data_store *kds,
	 *                       kern_data_store *ktoast)
	 */
	kernel_args[0] = &gpusort->m_gpusort;
	kernel_args[1] = &gpusort->m_kds;
	kernel_args[2] = &gpusort->m_ktoast;
	kernel_args[3] = &bitonic_unitsz;

	grid_size = ((nitems + 1) / 2 + block_size - 1) / block_size;
	rc = cuLaunchKernel(gpusort->kern_bitonic_local,
						grid_size, 1, 1,
						block_size, 1, 1,
						Max(2 * sizeof(cl_uint),
							sizeof(kern_errorbuf)) * block_size,
						gpusort->task.cuda_stream,
						kernel_args,
						NULL);
	if (rc != CUDA_SUCCESS)
		elog(ERROR, "failed on cuLaunchKernel: %s", errorText(rc));
	elog(DEBUG2, "gpusort_bitonic_local(gridSz=%zu,blockSz=%zu)",
		 grid_size, block_size);
	pfm->gsort.num_kern_sort++;

	/* Sorting inter blocks */
	for (i = block_size; i < nhalf; i *= 2)
	{
		for (j = 2 * i; j > block_size; j /= 2)
		{
			cl_uint		unitsz = 2 * j;
			size_t		work_size;

			/*
			 * KERNEL_FUNCTION_MAXTHREADS(void)
			 * gpusort_bitonic_step(kern_gpusort *kgpusort,
			 *                      kern_data_store *kds,
			 *                      kern_data_store *ktoast,
			 *                      cl_int bitonic_unitsz)
			 */
			/* 4th argument of the kernel */
			bitonic_unitsz = ((j == 2 * i) ? -unitsz : unitsz);

			work_size = (((nitems + unitsz - 1) / unitsz) * unitsz / 2);
			grid_size = (work_size + block_size - 1) / block_size;
			rc = cuLaunchKernel(gpusort->kern_bitonic_step,
								grid_size, 1, 1,
								block_size, 1, 1,
								Max(sizeof(cl_uint),
									sizeof(kern_errorbuf)) * block_size,
								gpusort->task.cuda_stream,
								kernel_args,
								NULL);
			if (rc != CUDA_SUCCESS)
				elog(ERROR, "failed on cuLaunchKernel: %s", errorText(rc));
			elog(DEBUG2,
				 "gpusort_bitonic_step(gridSz=%zu,blockSz=%zu,unitsz=%d)",
				 grid_size, block_size,bitonic_unitsz);
			pfm->gsort.num_kern_sort++;
		}

		/*
		 * KERNEL_FUNCTION_MAXTHREADS(void)
		 * gpusort_bitonic_merge(kern_gpusort *kgpusort,
		 *                       kern_data_store *kds,
		 *                       kern_data_store *ktoast)
		 */
		grid_size = ((nitems + 1) / 2 + block_size - 1) / block_size;
		rc = cuLaunchKernel(gpusort->kern_bitonic_merge,
							grid_size, 1, 1,
							block_size, 1, 1,
							Max(2 * sizeof(cl_uint),
								sizeof(kern_errorbuf)) * block_size,
							gpusort->task.cuda_stream,
							kernel_args,
							NULL);
		if (rc != CUDA_SUCCESS)
			elog(ERROR, "failed on cuLaunchKernel: %s", errorText(rc));
		elog(DEBUG2,
			 "gpusort_bitonic_merge(gridSz=%zu,blockSz=%zu)",
			 grid_size, block_size);
		pfm->gsort.num_kern_sort++;
	}
}
#endif

static bool
__gpusort_task_process(GpuSortState *gss, pgstrom_gpusort *gpusort)
{
	kern_resultbuf	   *kresults = GPUSORT_GET_KRESULTS(gpusort->oitems_dsm);
	pgstrom_perfmon	   *pfm = &gss->gts.pfm;
	pgstrom_data_store *pds;
	pgstrom_data_store *ptoast;
	void			   *kernel_args[8];
	Size				total_length;
	Size				length;
	Size				offset;
	size_t				nitems;
	size_t				grid_size;
	size_t				block_size;
	CUresult			rc;

	Assert(gpusort->chunk_id >= 0 && gpusort->chunk_id < gss->num_chunks);
	pds = gss->pds_chunks[gpusort->chunk_id];
	ptoast = gss->pds_toasts[gpusort->chunk_id];
	nitems = ptoast->kds->nitems;

	/*
	 * kernel function lookup
	 */
	rc = cuModuleGetFunction(&gpusort->kern_prep,
							 gpusort->task.cuda_module,
							 "gpusort_preparation");
	if (rc != CUDA_SUCCESS)
		elog(ERROR, "failed on cuModuleGetFunction : %s", errorText(rc));

	rc = cuModuleGetFunction(&gpusort->kern_bitonic_local,
							 gpusort->task.cuda_module,
							 "gpusort_bitonic_local");
	if (rc != CUDA_SUCCESS)
		elog(ERROR, "failed on cuModuleGetFunction : %s", errorText(rc));

	rc = cuModuleGetFunction(&gpusort->kern_bitonic_step,
							 gpusort->task.cuda_module,
							 "gpusort_bitonic_step");
	if (rc != CUDA_SUCCESS)
		elog(ERROR, "failed on cuModuleGetFunction : %s", errorText(rc));

	rc = cuModuleGetFunction(&gpusort->kern_bitonic_merge,
							 gpusort->task.cuda_module,
							 "gpusort_bitonic_merge");
	if (rc != CUDA_SUCCESS)
		elog(ERROR, "failed on cuModuleGetFunction : %s", errorText(rc));

	rc = cuModuleGetFunction(&gpusort->kern_fixup,
							 gpusort->task.cuda_module,
							 "gpusort_fixup_datastore");
	if (rc != CUDA_SUCCESS)
		elog(ERROR, "failed on cuModuleGetFunction : %s", errorText(rc));

	/*
	 * allocation of device memory
	 */
	length = (STROMALIGN(gss->gts.kern_params->length) +
			  STROMALIGN(offsetof(kern_resultbuf, results[2 * nitems])));

	total_length = (GPUMEMALIGN(length) +
					GPUMEMALIGN(KERN_DATA_STORE_LENGTH(pds->kds)) +
					GPUMEMALIGN(KERN_DATA_STORE_LENGTH(ptoast->kds)));
	gpusort->m_gpusort = gpuMemAlloc(&gpusort->task, total_length);
	if (!gpusort->m_gpusort)
		goto out_of_resource;

	gpusort->m_kds = gpusort->m_gpusort + GPUMEMALIGN(length);
	gpusort->m_ktoast = gpusort->m_kds +
		GPUMEMALIGN(KERN_DATA_STORE_LENGTH(pds->kds));

	/*
	 * creation of event objects, if any
	 */
	CUDA_EVENT_CREATE(gpusort, ev_dma_send_start);
	CUDA_EVENT_CREATE(gpusort, ev_dma_send_stop);
	CUDA_EVENT_CREATE(gpusort, ev_dma_recv_start);
	CUDA_EVENT_CREATE(gpusort, ev_dma_recv_stop);

	/*
	 * Registers oitems_dsm as host pinned memory
	 */
	if (!gpusort->oitems_pinned)
	{
		rc = cuMemHostRegister(dsm_segment_address(gpusort->oitems_dsm),
							   dsm_segment_map_length(gpusort->oitems_dsm),
							   CU_MEMHOSTREGISTER_PORTABLE);
		Assert(rc == CUDA_SUCCESS);
		if (rc != CUDA_SUCCESS)
			elog(ERROR, "failed on cuMemHostRegister: %s", errorText(rc));
		gpusort->oitems_pinned = true;
	}

	/*
	 * OK, enqueue a series of commands
	 */
	CUDA_EVENT_RECORD(gpusort, ev_dma_send_start);

	rc = cuMemcpyHtoDAsync(gpusort->m_gpusort,
						   gss->gts.kern_params,
						   gss->gts.kern_params->length,
						   gpusort->task.cuda_stream);
	if (rc != CUDA_SUCCESS)
		elog(ERROR, "failed on cuMemcpyHtoDAsync: %s", errorText(rc));
	pfm->bytes_dma_send += gss->gts.kern_params->length;
	pfm->num_dma_send++;

	offset = STROMALIGN(gss->gts.kern_params->length);
	length = offsetof(kern_resultbuf, results[0]);
	rc = cuMemcpyHtoDAsync(gpusort->m_gpusort + offset,
						   kresults,
						   length,
						   gpusort->task.cuda_stream);
	if (rc != CUDA_SUCCESS)
		elog(ERROR, "failed on cuMemcpyHtoDAsync: %s", errorText(rc));
	pfm->bytes_dma_send += length;
	pfm->num_dma_send++;

	rc = cuMemcpyHtoDAsync(gpusort->m_kds,
						   pds->kds,
						   KERN_DATA_STORE_HEAD_LENGTH(pds->kds),
						   gpusort->task.cuda_stream);
	if (rc != CUDA_SUCCESS)
		elog(ERROR, "failed on cuMemcpyHtoDAsync: %s", errorText(rc));
	pfm->bytes_dma_send += KERN_DATA_STORE_HEAD_LENGTH(pds->kds);
	pfm->num_dma_send++;

	rc = cuMemcpyHtoDAsync(gpusort->m_ktoast,
						   ptoast->kds,
						   KERN_DATA_STORE_LENGTH(ptoast->kds),
						   gpusort->task.cuda_stream);
	if (rc != CUDA_SUCCESS)
		elog(ERROR, "failed on cuMemcpyHtoDAsync: %s", errorText(rc));
	pfm->bytes_dma_send += KERN_DATA_STORE_LENGTH(ptoast->kds);
	pfm->num_dma_send++;

	CUDA_EVENT_RECORD(gpusort, ev_dma_send_stop);

	/*
	 * KERNEL_FUNCTION(void)
	 * gpusort_preparation(kern_gpusort *kgpusort,
	 *                     kern_data_store *kds,
	 *                     kern_data_store *ktoast,
	 *                     cl_int chunk_id)
	 */
	pgstrom_optimal_workgroup_size(&grid_size,
								   &block_size,
								   gpusort->kern_prep,
								   gpusort->task.cuda_device,
								   nitems,
								   sizeof(kern_errorbuf));
	kernel_args[0] = &gpusort->m_gpusort;
	kernel_args[1] = &gpusort->m_kds;
	kernel_args[2] = &gpusort->m_ktoast;
	kernel_args[3] = &gpusort->chunk_id;
	rc = cuLaunchKernel(gpusort->kern_prep,
						grid_size, 1, 1,
						block_size, 1, 1,
						sizeof(kern_errorbuf) * block_size,
						gpusort->task.cuda_stream,
						kernel_args,
						NULL);
	if (rc != CUDA_SUCCESS)
		elog(ERROR, "failed on cuLaunchKernel: %s", errorText(rc));
	elog(DEBUG2, "kern_prep grid_size=%zu block_size=%zu nitems=%zu",
		 grid_size, block_size, (size_t)nitems);
	pfm->gsort.num_kern_prep++;

	/*
	 * Launch kernel functions of bitonic-sorting
	 */
	launch_gpu_bitonic_kernels(gss, gpusort, nitems);

	/*
	 * KERNEL_FUNCTION(void)
	 * gpusort_fixup_datastore(kern_gpusort *kgpusort,
	 *                         kern_data_store *kds,
	 *                         kern_data_store *ktoast)
	 */
	pgstrom_optimal_workgroup_size(&grid_size,
                                   &block_size,
                                   gpusort->kern_fixup,
								   gpusort->task.cuda_device,
								   nitems,
								   sizeof(kern_errorbuf));
	kernel_args[0] = &gpusort->m_gpusort;
	kernel_args[1] = &gpusort->m_kds;
	kernel_args[2] = &gpusort->m_ktoast;
	rc = cuLaunchKernel(gpusort->kern_fixup,
						grid_size, 1, 1,
						block_size, 1, 1,
						sizeof(kern_errorbuf) * block_size,
						gpusort->task.cuda_stream,
						kernel_args,
						NULL);
	if (rc != CUDA_SUCCESS)
		elog(ERROR, "failed on cuLaunchKernel: %s", errorText(rc));
	pfm->gsort.num_kern_fixup++;

	/*
	 * DMA Recv
	 */
	CUDA_EVENT_RECORD(gpusort, ev_dma_recv_start);

	offset = STROMALIGN(gss->gts.kern_params->length);
	length = STROMALIGN(offsetof(kern_resultbuf, results[2 * nitems]));
	rc = cuMemcpyDtoHAsync(kresults,
						   gpusort->m_gpusort + offset,
						   length,
						   gpusort->task.cuda_stream);
	if (rc != CUDA_SUCCESS)
		elog(ERROR, "cuMemcpyDtoHAsync: %s", errorText(rc));
	pfm->bytes_dma_recv += length;
	pfm->num_dma_recv++;

	length = KERN_DATA_STORE_LENGTH(pds->kds);
	rc = cuMemcpyDtoHAsync(pds->kds,
						   gpusort->m_kds,
						   length,
						   gpusort->task.cuda_stream);
	if (rc != CUDA_SUCCESS)
		elog(ERROR, "cuMemcpyDtoHAsync: %s", errorText(rc));
	pfm->bytes_dma_recv += length;
	pfm->num_dma_recv++;

	CUDA_EVENT_RECORD(gpusort, ev_dma_recv_stop);

	/*
	 * register callback
	 */
	rc = cuStreamAddCallback(gpusort->task.cuda_stream,
							 gpusort_task_respond,
							 gpusort, 0);
	if (rc != CUDA_SUCCESS)
		elog(ERROR, "cuStreamAddCallback: %s", errorText(rc));

	return true;

out_of_resource:
	gpusort_cleanup_cuda_resources(gpusort);
	return false;
}

static bool
gpusort_task_process(GpuTask *gtask)
{
	GpuSortState	   *gss = (GpuSortState *) gtask->gts;
	pgstrom_gpusort	   *gpusort = (pgstrom_gpusort *) gtask;
	CUresult			rc;
	bool				status;

	/*
	 * Launch a background worker if CPU sort is required.
	 */
	if (gpusort->mc_class > 0)
	{
		BackgroundWorker	worker;
		dsm_handle			dsm_hnd;

		Assert(gpusort->task.no_cuda_setup);

		/* setup dynamic background worker */
		dsm_hnd = dsm_segment_handle(gpusort->oitems_dsm);

		memset(&worker, 0, sizeof(BackgroundWorker));
		snprintf(worker.bgw_name, sizeof(worker.bgw_name),
				 "GpuSort worker-%u", gss->cpusort_seqno++);
		worker.bgw_flags = BGWORKER_SHMEM_ACCESS |
			BGWORKER_BACKEND_DATABASE_CONNECTION;
		worker.bgw_start_time = BgWorkerStart_RecoveryFinished;
		worker.bgw_restart_time = BGW_NEVER_RESTART;
		worker.bgw_main = bgw_cpusort_entrypoint;
		worker.bgw_main_arg = PointerGetDatum(dsm_hnd);

		return RegisterDynamicBackgroundWorker(&worker, &gpusort->bgw_handle);
	}

	/*
	 * Switch CUDA context, then kick GPU sorting elsewhere.
	 */
	rc = cuCtxPushCurrent(gpusort->task.cuda_context);
	if (rc != CUDA_SUCCESS)
		elog(ERROR, "failed on cuCtxPushCurrent: %s", errorText(rc));
	PG_TRY();
	{
		status = __gpusort_task_process(gss, gpusort);
	}
	PG_CATCH();
	{
		gpusort_cleanup_cuda_resources(gpusort);
		rc = cuCtxPopCurrent(NULL);
		if (rc != CUDA_SUCCESS)
			elog(WARNING, "failed on cuCtxPopCurrent: %s", errorText(rc));
		PG_RE_THROW();
	}
	PG_END_TRY();

	rc = cuCtxPopCurrent(NULL);
	if (rc != CUDA_SUCCESS)
		elog(WARNING, "failed on cuCtxPopCurrent: %s", errorText(rc));

	return status;
}

/*
 * NOTE: This callback is called under the gts->lock held.
 */
static void
gpusort_task_polling(GpuTaskState *gts)
{
	GpuSortState	   *gss = (GpuSortState *) gts;
	pgstrom_gpusort	   *gpusort;
	BgwHandleStatus		status;
	pid_t				bgw_pid;
	dlist_mutable_iter	iter;

	dlist_foreach_modify(iter, &gss->gts.running_tasks)
	{
		gpusort = dlist_container(pgstrom_gpusort, task.chain, iter.cur);

		/* A background worker task? */
		if (!gpusort->bgw_handle)
			continue;
		/* Already finished? */
		status = GetBackgroundWorkerPid(gpusort->bgw_handle, &bgw_pid);
		if (status == BGWH_STARTED || status == BGWH_STOPPED)
		{
			pgstrom_flat_gpusort   *pfg = (pgstrom_flat_gpusort *)
				dsm_segment_address(gpusort->oitems_dsm);

			/* not yet finished */
			if (!pfg->bgw_done)
				continue;

			/* detach from running_tasks, then attach to completed tasks */
			dlist_delete(&gpusort->task.chain);
			gss->gts.num_running_tasks--;

			dlist_push_tail(&gss->gts.completed_tasks, &gpusort->task.chain);
			gss->gts.num_completed_tasks++;
		}
	}
}

#if 0
/*
 * form_pgstrom_flat_gpusort(_base)
 * deform_pgstrom_flat_gpusort
 *
 * form/deform pgstrom_gpusort structure to exchange data through the
 * dynamic shared memory segment.
 */
static dsm_segment *
form_pgstrom_flat_gpusort_base(GpuSortState *gss, cl_int chunk_id)
{
	dsm_segment		   *dsm_seg;
	kern_resultbuf	   *kresults;
	Size				dsm_length;
	pgstrom_data_store *ptoast;
	size_t				nitems;
	pgstrom_flat_gpusort *pfg;

	ptoast = gss->pds_toasts[chunk_id];
	nitems = ptoast->kds->nitems;
	dsm_length = (STROMALIGN(offsetof(pgstrom_flat_gpusort, data)) +
				  STROMALIGN(offsetof(kern_resultbuf, results[2 * nitems])));
	dsm_seg = dsm_create(dsm_length, 0);
	pfg = dsm_segment_address(dsm_seg);
	memset(pfg, 0, sizeof(pgstrom_flat_gpusort));
	pfg->dsm_length = dsm_length;
	pfg->kresults_ofs = 0;

	kresults = GPUSORT_GET_KRESULTS(dsm_seg);
	memset(kresults, 0, sizeof(kern_resultbuf));
	kresults->nrels = 2;
	kresults->nrooms = nitems;
	kresults->nitems = nitems;
	memset(&kresults->kerror, 0, sizeof(kern_errorbuf));

	return dsm_seg;
}

static dsm_segment *
form_pgstrom_flat_gpusort(GpuSortState *gss,
						  pgstrom_gpusort *l_gpusort,
						  pgstrom_gpusort *r_gpusort)
{
	StringInfoData	buf;
	pgstrom_flat_gpusort  pfg;
	pgstrom_flat_gpusort *pfg_buf;
	TupleDesc			tupdesc = GTS_GET_SCAN_TUPDESC(&gss->gts);
	kern_resultbuf	   *kresults;
	kern_resultbuf	   *l_kresults;
	kern_resultbuf	   *r_kresults;
	Bitmapset		   *chunk_id_map;
	size_t				length;
	size_t				nitems;
	size_t				kresults_ofs;
	cl_int				index;
	dsm_segment		   *dsm_seg;

	Assert(l_gpusort && r_gpusort);
	initStringInfo(&buf);
	memset(&pfg, 0, sizeof(pgstrom_flat_gpusort));

	/* connection info */
	pfg.backend_proc = MyProc;
	/* database name */
	pfg.database_name = buf.len;
	length = strlen(gss->database_name) + 1;
	enlargeStringInfo(&buf, MAXALIGN(length));
	strcpy(buf.data + buf.len, gss->database_name);
    buf.len += MAXALIGN(length);

	/* calculate total number of items on the output buffer */
	l_kresults = GPUSORT_GET_KRESULTS(l_gpusort->oitems_dsm);
	r_kresults = GPUSORT_GET_KRESULTS(r_gpusort->oitems_dsm);

	nitems = l_kresults->nitems + r_kresults->nitems;
	pfg.litems_dsmhnd = dsm_segment_handle(l_gpusort->oitems_dsm);
	pfg.ritems_dsmhnd = dsm_segment_handle(r_gpusort->oitems_dsm);

	/* existance of varlena sorting key */
	pfg.varlena_keys = gss->varlena_keys;
	/* length of kern_data_store array */
	pfg.num_chunks = gss->num_chunks;

	/*
	 * put filename of file-mapped kds and its length
	 */
	pfg.kern_chunks = buf.len;
	Assert(bms_is_empty(bms_intersect(l_gpusort->chunk_id_map,
									  r_gpusort->chunk_id_map)));
	chunk_id_map = bms_union(l_gpusort->chunk_id_map,
							 r_gpusort->chunk_id_map);
	while ((index = bms_first_member(chunk_id_map)) >= 0)
	{
		pgstrom_data_store *pds = gss->pds_chunks[index];
		char	   *kds_fname = pds->kds_fname;
		size_t		kds_len = pds->kds_length;
		size_t		kds_ofs = pds->kds_offset;

		Assert(strcmp(kds_fname, gss->pds_toasts[index]->kds_fname) == 0);
		Assert(kds_ofs >= gss->pds_toasts[index]->kds_length);
		Assert(gss->pds_toasts[index]->kds_offset == 0);

		appendBinaryStringInfo(&buf, (const char *)&index, sizeof(int));
		appendBinaryStringInfo(&buf, (const char *)&kds_len, sizeof(size_t));
		appendBinaryStringInfo(&buf, (const char *)&kds_ofs, sizeof(size_t));

		length = strlen(kds_fname) + 1;
		enlargeStringInfo(&buf, MAXALIGN(length));
		strcpy(buf.data + buf.len, kds_fname);
		buf.len += MAXALIGN(length);
	}
	bms_free(chunk_id_map);
	index = -1;		/* end of chunks marker */
	appendBinaryStringInfo(&buf, (const char *)&index, sizeof(int));

	/* tuple descriptor of sorting keys */
	pfg.tupdesc = buf.len;
	enlargeStringInfo(&buf, MAXALIGN(sizeof(*tupdesc)));
	memcpy(buf.data + buf.len, tupdesc, sizeof(*tupdesc));
	buf.len += MAXALIGN(sizeof(*tupdesc));
	for (index=0; index < tupdesc->natts; index++)
	{
		enlargeStringInfo(&buf, MAXALIGN(ATTRIBUTE_FIXED_PART_SIZE));
		memcpy(buf.data + buf.len,
			   tupdesc->attrs[index],
			   ATTRIBUTE_FIXED_PART_SIZE);
		buf.len += MAXALIGN(ATTRIBUTE_FIXED_PART_SIZE);
	}
	/* numCols */
	pfg.numCols = gss->numCols;
	/* sortColIdx */
	pfg.sortColIdx = buf.len;
	length = sizeof(AttrNumber) * gss->numCols;
	enlargeStringInfo(&buf, MAXALIGN(length));
	memcpy(buf.data + buf.len, gss->sortColIdx, length);
	buf.len += MAXALIGN(length);
	/* sortOperators */
	pfg.sortOperators = buf.len;
	length = sizeof(Oid) * gss->numCols;
	enlargeStringInfo(&buf, MAXALIGN(length));
    memcpy(buf.data + buf.len, gss->sortOperators, length);
	buf.len += MAXALIGN(length);
	/* collations */
	pfg.collations = buf.len;
	length = sizeof(Oid) * gss->numCols;
    enlargeStringInfo(&buf, MAXALIGN(length));
	memcpy(buf.data + buf.len, gss->collations, length);
	buf.len += MAXALIGN(length);
	/* nullsFirst */
	pfg.nullsFirst = buf.len;
	length = sizeof(bool) * gss->numCols;
	enlargeStringInfo(&buf, MAXALIGN(length));
    memcpy(buf.data + buf.len, gss->nullsFirst, length);
	buf.len += MAXALIGN(length);

	/* result buffer */
	kresults_ofs = buf.len;
	enlargeStringInfo(&buf, MAXALIGN(sizeof(kern_resultbuf)) + 80);
	kresults = (kern_resultbuf *)(buf.data + buf.len);
	memset(kresults, 0, sizeof(kern_resultbuf));
	kresults->nrels = 2;
	kresults->nrooms = nitems;
	kresults->nitems = nitems;
	kresults->kerror.errcode = ERRCODE_INTERNAL_ERROR;
	snprintf((char *)kresults->results, sizeof(cl_int) * 2 * nitems,
			 "An internal error on worker prior to DSM attachment");
	buf.len += MAXALIGN(sizeof(kern_resultbuf)) + 80;

	/* allocation and setup of DSM */
	length = STROMALIGN(offsetof(pgstrom_flat_gpusort, data)) +
		STROMALIGN(kresults_ofs) +
		STROMALIGN(offsetof(kern_resultbuf, results[2 * nitems]));
	pfg.dsm_length = length;
	pfg.kresults_ofs = kresults_ofs;

	dsm_seg = dsm_create(pfg.dsm_length, 0);
	pfg_buf = dsm_segment_address(dsm_seg);
	memcpy(pfg_buf, &pfg, sizeof(pgstrom_flat_gpusort));
	memcpy(pfg_buf->data, buf.data, buf.len);

	/* release temp buffer */
	pfree(buf.data);

	return dsm_seg;
}

static pgstrom_gpusort *
deform_pgstrom_flat_gpusort(dsm_segment *dsm_seg)
{
	pgstrom_flat_gpusort *pfg = dsm_segment_address(dsm_seg);
	pgstrom_gpusort	*gpusort = palloc0(sizeof(pgstrom_gpusort));
	char	   *pos = pfg->data;
	TupleDesc	tupdesc;
	int			index;

	/* connection information */
	gpusort->backend_proc = pfg->backend_proc;
	gpusort->database_name = pfg->data + pfg->database_name;

	/*
	 * input/output result buffer
	 * NOTE: this function is called only when background worker process.
	 * So, both of valid input segments are expected/
	 */
	gpusort->litems_dsm = dsm_attach(pfg->litems_dsmhnd);
	if (!gpusort->litems_dsm)
		elog(ERROR, "failed to attach dsm segment: %u", pfg->litems_dsmhnd);
	gpusort->ritems_dsm = dsm_attach(pfg->ritems_dsmhnd);
	if (!gpusort->ritems_dsm)
		elog(ERROR, "failed to attach dsm segment: %u", pfg->ritems_dsmhnd);
	gpusort->oitems_dsm = dsm_seg;	/* myself */

	/* chunks to be sorted */
	gpusort->varlena_keys = pfg->varlena_keys;
	gpusort->num_chunks = pfg->num_chunks;
	gpusort->kern_toasts = palloc0(sizeof(kern_data_store *) *
								   pfg->num_chunks);
	gpusort->kern_chunks = palloc0(sizeof(kern_data_store *) *
								   pfg->num_chunks);
	/* chunks to be mapped */
	pos = pfg->data + pfg->kern_chunks;
	while (true)
	{
		Size		kds_length;
		Size		kds_offset;
		FileName	kds_fname;

		index = *((int *) pos);
		pos += sizeof(int);
		if (index < 0)
			break;		/* end of chunks that are involved */
		if (index >= gpusort->num_chunks)
			elog(ERROR, "Bug? chunk-id is out of range %d for %d",
				 index, gpusort->num_chunks);

		kds_length = *((size_t *) pos);
		pos += sizeof(size_t);
		kds_offset = *((size_t *) pos);
		pos += sizeof(size_t);
		kds_fname = pos;
		pos += MAXALIGN(strlen(kds_fname) + 1);

		pgstrom_file_mmap_data_store(kds_fname, kds_offset, kds_length,
									 gpusort->kern_chunks + index,
									 gpusort->varlena_keys
									 ? gpusort->kern_toasts + index
									 : NULL);
	}
	/* tuple descriptor */
	tupdesc = (TupleDesc)(pfg->data + pfg->tupdesc);
	gpusort->tupdesc = palloc0(sizeof(*tupdesc));
	gpusort->tupdesc->natts = tupdesc->natts;
	gpusort->tupdesc->attrs =
		palloc0(ATTRIBUTE_FIXED_PART_SIZE * tupdesc->natts);
	gpusort->tupdesc->tdtypeid = tupdesc->tdtypeid;
	gpusort->tupdesc->tdtypmod = tupdesc->tdtypmod;
	gpusort->tupdesc->tdhasoid = tupdesc->tdhasoid;
	gpusort->tupdesc->tdrefcount = -1;	/* not counting */
	pos += MAXALIGN(sizeof(*tupdesc));

	for (index=0; index < tupdesc->natts; index++)
	{
		gpusort->tupdesc->attrs[index] = (Form_pg_attribute) pos;
		pos += MAXALIGN(ATTRIBUTE_FIXED_PART_SIZE);
	}
	/* sorting keys */
	gpusort->numCols = pfg->numCols;
	gpusort->sortColIdx = (AttrNumber *)(pfg->data + pfg->sortColIdx);
	gpusort->sortOperators = (Oid *)(pfg->data + pfg->sortOperators);
	gpusort->collations = (Oid *)(pfg->data + pfg->collations);
	gpusort->nullsFirst = (bool *)(pfg->data + pfg->nullsFirst);

	return gpusort;
}
#endif
/*
 * gpusort_fallback_gpu_chunks
 *
 * Fallback routine towards a particular GpuSort chunk, if GPU device
 * gave up sorting on device side.
 */
static inline int
__gpusort_fallback_compare(GpuSortState *gss,
						   kern_data_store *kds, cl_uint index,
						   Datum *p_values, bool *p_isnull)
{
	Datum	   *x_values = (Datum *) KERN_DATA_STORE_VALUES(kds, index);
	bool	   *x_isnull = (bool *) KERN_DATA_STORE_ISNULL(kds, index);
	int			i, j, comp;

	for (i=0; i < gss->numCols; i++)
	{
		SortSupport		ssup = gss->ssup_keys + i;

		j = ssup->ssup_attno - 1;
		comp = ApplySortComparator(x_values[j],
								   x_isnull[j],
								   p_values[j],
								   p_isnull[j],
								   ssup);
		if (comp != 0)
			return comp;
	}
	return 0;
}

static void
__gpusort_fallback_quicksort(GpuSortState *gss,
							 kern_resultbuf *kresults,
							 kern_data_store *kds,
							 cl_int l_bound, cl_int r_bound)
{
	if (l_bound <= r_bound)
	{
		cl_int		l_index = l_bound;
		cl_int		r_index = r_bound;
		cl_int		p_index = kresults->results[(l_index + r_index) | 0x0001];
		Datum	   *p_values = (Datum *) KERN_DATA_STORE_VALUES(kds, p_index);
		bool	   *p_isnull = (bool *) KERN_DATA_STORE_ISNULL(kds, p_index);

		while (l_index <= r_index)
		{
			while (l_index <= r_bound &&
				   __gpusort_fallback_compare(gss, kds,
											  kresults->results[2*l_index + 1],
											  p_values, p_isnull) < 0)
				l_index++;
			while (r_index >= l_bound &&
				   __gpusort_fallback_compare(gss, kds,
											  kresults->results[2*r_index + 1],
											  p_values, p_isnull) > 0)
				r_index--;

			if (l_index <= r_index)
			{
				cl_int	l_prev = kresults->results[2*l_index + 1];
				cl_int	r_prev = kresults->results[2*r_index + 1];

				Assert(kresults->results[2*l_index] ==
					   kresults->results[2*r_index]);
				kresults->results[2*l_index + 1] = r_prev;
				kresults->results[2*r_index + 1] = l_prev;
				l_index++;
				r_index--;
			}
		}
		__gpusort_fallback_quicksort(gss, kresults, kds, l_bound, r_index);
		__gpusort_fallback_quicksort(gss, kresults, kds, l_index, r_bound);
	}
}

static void
gpusort_fallback_quicksort(GpuSortState *gss, pgstrom_gpusort *gpusort)
{
	SortSupportData	   *ssup_keys = gss->ssup_keys;
	kern_resultbuf	   *kresults = GPUSORT_GET_KRESULTS(gpusort->oitems_dsm);
	pgstrom_data_store *pds = gss->pds_chunks[gpusort->chunk_id];
	pgstrom_data_store *ptoast = gss->pds_chunks[gpusort->chunk_id];
	kern_data_store	   *kds = pds->kds;
	kern_data_store	   *ktoast = ptoast->kds;
	size_t				i, nitems = ktoast->nitems;

	/* initialize SortSupportData, if first time */
	if (!ssup_keys)
	{
		EState	   *estate = gss->gts.css.ss.ps.state;
		Size		len = sizeof(SortSupportData) * gss->numCols;

		ssup_keys = MemoryContextAllocZero(estate->es_query_cxt, len);
		for (i=0; i < gss->numCols; i++)
		{
			SortSupport		ssup = ssup_keys + i;

			ssup->ssup_cxt = estate->es_query_cxt;
			ssup->ssup_collation = gss->collations[i];
			ssup->ssup_nulls_first = gss->nullsFirst[i];
			ssup->ssup_attno = gss->sortColIdx[i];
			PrepareSortSupportFromOrderingOp(gss->sortOperators[i], ssup);
		}
		gss->ssup_keys = ssup_keys;
	}
	/* preparation of rindex[] */
	Assert(kresults->nrels == 2);
	Assert(kresults->nrooms == nitems);

	/*
	 * NOTE: we assume gpusort_preparation() and gpusort_fixup_datastore()
	 * has no code path that can return CpuReCheck error, so we expect
	 * receive DMA will back already flatten data store in kds/ktoast.
	 */
	Assert(kds->nitems == nitems);
	for (i=0; i < nitems; i++)
	{
		kresults->results[2*i] = gpusort->chunk_id;
		kresults->results[2*i + 1] = i;
	}
	/* fallback execution with QuickSort */
	__gpusort_fallback_quicksort(gss, kresults, kds, 0, nitems - 1);

	/* restore error status */
	kresults->kerror.errcode = StromError_Success;
	kresults->nitems = kds->nitems;
}

/*
 * Entrypoint of GpuSort
 */
void
pgstrom_init_gpusort(void)
{
	/* enable_gpusort parameter */
	DefineCustomBoolVariable("pg_strom.enable_gpusort",
							 "Enables the use of GPU accelerated sorting",
							 NULL,
							 &enable_gpusort,
							 false, /* not recommended now */
							 PGC_USERSET,
							 GUC_NOT_IN_SAMPLE,
							 NULL, NULL, NULL);
	/* pg_strom.debug_force_gpusort */
	DefineCustomBoolVariable("pg_strom.debug_force_gpusort",
							 "Force GpuSort regardless of the cost (debug)",
							 NULL,
							 &debug_force_gpusort,
							 false,
							 PGC_USERSET,
							 GUC_NOT_IN_SAMPLE,
							 NULL, NULL, NULL);

	/* initialize the plan method table */
	memset(&gpusort_scan_methods, 0, sizeof(CustomScanMethods));
	gpusort_scan_methods.CustomName			= "GpuSort";
	gpusort_scan_methods.CreateCustomScanState = gpusort_create_scan_state;

	/* initialize the exec method table */
	memset(&gpusort_exec_methods, 0, sizeof(CustomExecMethods));
	gpusort_exec_methods.CustomName			= "GpuSort";
	gpusort_exec_methods.BeginCustomScan	= gpusort_begin;
	gpusort_exec_methods.ExecCustomScan		= gpusort_exec;
	gpusort_exec_methods.EndCustomScan		= gpusort_end;
	gpusort_exec_methods.ReScanCustomScan	= gpusort_rescan;
	gpusort_exec_methods.MarkPosCustomScan	= gpusort_mark_pos;
	gpusort_exec_methods.RestrPosCustomScan	= gpusort_restore_pos;
	gpusort_exec_methods.ExplainCustomScan	= gpusort_explain;
}

#if 0
/* ================================================================
 *
 * Routines for CPU sorting
 *
 * ================================================================
 */
static void
bgw_cpusort_exec(pgstrom_gpusort *gpusort)
{
	SortSupportData	   *sort_keys;
	kern_data_store	   *kds;
	kern_data_store	   *ltoast = NULL;
	kern_data_store	   *rtoast = NULL;
	kern_resultbuf	   *litems = GPUSORT_GET_KRESULTS(gpusort->litems_dsm);
	kern_resultbuf	   *ritems = GPUSORT_GET_KRESULTS(gpusort->ritems_dsm);
	kern_resultbuf	   *oitems = GPUSORT_GET_KRESULTS(gpusort->oitems_dsm);
	Datum			   *rts_values = NULL;
	Datum			   *lts_values = NULL;
	cl_char			   *rts_isnull = NULL;
	cl_char			   *lts_isnull = NULL;
	TupleDesc			tupdesc = gpusort->tupdesc;
	long				rindex = 0;
	long				lindex = 0;
	long				oindex = 0;
	int					rchunk_id = 0;
	int					ritem_id = 0;
	int					lchunk_id = 0;
	int					litem_id = 0;
	int					i;

	/*
	 * Set up sorting keys
	 */
	sort_keys = palloc0(sizeof(SortSupportData) * gpusort->numCols);
	for (i=0; i < gpusort->numCols; i++)
	{
		SortSupport	ssup = sort_keys + i;

		ssup->ssup_cxt = CurrentMemoryContext;
		ssup->ssup_collation = gpusort->collations[i];
		ssup->ssup_nulls_first = gpusort->nullsFirst[i];
		ssup->ssup_attno = gpusort->sortColIdx[i];
		PrepareSortSupportFromOrderingOp(gpusort->sortOperators[i], ssup);
	}

	/*
	 * Begin merge sorting
	 */
	while (lindex < litems->nitems && rindex < ritems->nitems)
	{
		int		comp = 0;

		if (!lts_values)
		{
			lchunk_id = litems->results[2 * lindex];
			litem_id = litems->results[2 * lindex + 1];
			Assert(lchunk_id < gpusort->num_chunks);
			kds = gpusort->kern_chunks[lchunk_id];
			Assert(litem_id < kds->nitems);
			if (litem_id >= kds->nitems)
				elog(ERROR, "item-id %u is out of range in the chunk %u",
					 litem_id, lchunk_id);
			lts_values = KERN_DATA_STORE_VALUES(kds, litem_id);
			lts_isnull = KERN_DATA_STORE_ISNULL(kds, litem_id);
			ltoast = gpusort->kern_toasts[lchunk_id];
		}

		if (!rts_values)
		{
			rchunk_id = ritems->results[2 * rindex];
			ritem_id = ritems->results[2 * rindex + 1];
			Assert(rchunk_id < gpusort->num_chunks);
			kds = gpusort->kern_chunks[rchunk_id];
			if (ritem_id >= kds->nitems)
				elog(ERROR, "item-id %u is out of range in the chunk %u",
					 ritem_id, rchunk_id);
			rts_values = KERN_DATA_STORE_VALUES(kds, ritem_id);
			rts_isnull = KERN_DATA_STORE_ISNULL(kds, ritem_id);
			rtoast = gpusort->kern_toasts[rchunk_id];
		}

		for (i=0; i < gpusort->numCols; i++)
		{
			SortSupport ssup = sort_keys + i;
			AttrNumber	anum = ssup->ssup_attno - 1;
			Datum		r_value = rts_values[anum];
			bool		r_isnull = rts_isnull[anum];
			Datum		l_value = lts_values[anum];
			bool		l_isnull = lts_isnull[anum];
			Form_pg_attribute attr = tupdesc->attrs[anum];

			/* toast datum has to be fixed up */
			if (!attr->attbyval)
			{
				Assert(ltoast != NULL && rtoast != NULL);
				if (!l_isnull)
				{
					Assert(l_value > ltoast->hostptr);
					l_value = ((uintptr_t)l_value -
							   (uintptr_t)ltoast->hostptr) +
							  (uintptr_t)&ltoast->hostptr;
				}
				if (!r_isnull)
				{
					Assert(r_value > rtoast->hostptr);
					r_value = ((uintptr_t)r_value -
							   (uintptr_t)rtoast->hostptr) +
							  (uintptr_t)&rtoast->hostptr;
				}
			}
			comp = ApplySortComparator(r_value, r_isnull,
									   l_value, l_isnull,
									   ssup);
			if (comp != 0)
				break;
		}

		if (comp >= 0)
		{
			oitems->results[2 * oindex] = lchunk_id;
			oitems->results[2 * oindex + 1] = litem_id;
			oindex++;
			lindex++;
			lts_values = NULL;
			lts_isnull = NULL;
		}

		if (comp <= 0)
		{
			oitems->results[2 * oindex] = rchunk_id;
			oitems->results[2 * oindex + 1] = ritem_id;
			oindex++;
			rindex++;
			rts_values = NULL;
			rts_isnull = NULL;
		}
	}
	/* move remaining left chunk-id/item-id, if any */
	if (lindex < litems->nitems)
	{
		memcpy(oitems->results + 2 * oindex,
			   litems->results + 2 * lindex,
			   2 * sizeof(cl_int) * (litems->nitems - lindex));
		Assert(rindex == ritems->nitems);
	}
	/* move remaining right chunk-id/item-id, if any */
	if (rindex < ritems->nitems)
	{
		memcpy(oitems->results + 2 * oindex,
			   ritems->results + 2 * rindex,
			   2 * sizeof(cl_int) * (ritems->nitems - rindex));
		Assert(lindex == litems->nitems);
	}
	oitems->nitems = litems->nitems + ritems->nitems;
}

static void
bgw_cpusort_entrypoint(Datum main_arg)
{
	MemoryContext		bgw_mcxt;
	dsm_handle			dsm_hnd = (dsm_handle) main_arg;
	dsm_segment		   *dsm_seg;
	PGPROC			   *backend_proc;
	pgstrom_gpusort	   *gpusort;
	pgstrom_flat_gpusort *pfg;
	kern_resultbuf	   *kresults;

	/* We're now ready to receive signals */
	BackgroundWorkerUnblockSignals();
	/* Makes up resource owner and memory context */
	Assert(CurrentResourceOwner == NULL);
	CurrentResourceOwner = ResourceOwnerCreate(NULL, "CpuSort");
	bgw_mcxt = AllocSetContextCreate(TopMemoryContext,
										 "CpuSort",
										 ALLOCSET_DEFAULT_MINSIZE,
										 ALLOCSET_DEFAULT_INITSIZE,
										 ALLOCSET_DEFAULT_MAXSIZE);
	CurrentMemoryContext = bgw_mcxt;
	/* Deform caller's request */
	dsm_seg = dsm_attach(dsm_hnd);
	if (!dsm_seg)
		ereport(ERROR,
				(errcode(ERRCODE_OBJECT_NOT_IN_PREREQUISITE_STATE),
				 errmsg("unable to map dynamic shared memory segment %u",
						(uint)dsm_hnd)));
	/*
	 * Initialization of error status. The kresults->errcode is initialized
	 * to an error code to deal with dsm_attach() got failed, so we have to
	 * clear the code first of all. Later ereport() shall be traped by
	 * PG_TRY() block, then we put appropriate error message here.
	 */
	pfg = dsm_segment_address(dsm_seg);
	kresults = GPUSORT_GET_KRESULTS(dsm_seg);
	kresults->kerror.errcode = StromError_Success;

	/* get reference to the backend process */
	backend_proc = pfg->backend_proc;

	PG_TRY();
	{
		/* deform CpuSort request to the usual format */
		gpusort = deform_pgstrom_flat_gpusort(dsm_seg);

		/* Connect to our database */
		BackgroundWorkerInitializeConnection(gpusort->database_name, NULL);

		/*
		 * XXX - Eventually, we should use parallel-context to share
		 * the transaction snapshot, initialize misc stuff and so on.
		 * But just at this moment, we create a new transaction state
		 * to simplifies the implementation.
		 */
		StartTransactionCommand();
		PushActiveSnapshot(GetTransactionSnapshot());

		gettimeofday(&pfg->tv_sort_start, NULL);

		/* handle CPU merge sorting */
		bgw_cpusort_exec(gpusort);

		gettimeofday(&pfg->tv_sort_end, NULL);

		/* we should have no side-effect */
		PopActiveSnapshot();
		CommitTransactionCommand();
	}
	PG_CATCH();
	{
		MemoryContext	ecxt = MemoryContextSwitchTo(bgw_mcxt);
		ErrorData	   *edata = CopyErrorData();
		Size			buflen;

		kresults->kerror.errcode = edata->sqlerrcode;
		buflen = sizeof(cl_int) * kresults->nrels * kresults->nrooms;
		snprintf((char *)kresults->results, buflen, "%s (%s, %s:%d)",
				 edata->message, edata->funcname,
				 edata->filename, edata->lineno);
		MemoryContextSwitchTo(ecxt);

		SetLatch(&backend_proc->procLatch);

		PG_RE_THROW();
	}
	PG_END_TRY();

	/* Inform the corrdinator worker got finished */
	pfg->bgw_done = true;
	pg_memory_barrier();
	SetLatch(&backend_proc->procLatch);
}
#endif<|MERGE_RESOLUTION|>--- conflicted
+++ resolved
@@ -1115,7 +1115,6 @@
 				slot = gss->overflow_slot;
 				gss->overflow_slot = NULL;
 			}
-<<<<<<< HEAD
 			else
 			{
 				slot = ExecProcNode(outerPlanState(gss));
@@ -1129,31 +1128,12 @@
 			Assert(!TupIsNull(slot));
 
 			if (!pds)
-				pds = pgstrom_create_data_store_row(gcontext,
-													tupdesc,
-													pgstrom_chunk_size(),
-													false);
-=======
-		}
-		Assert(!TupIsNull(slot));
-
-		/* Makes a sorting chunk on the first tuple */
-		if (!ptoast)
-		{
-			ptoast = PDS_create_row(gcontext,
-									tupdesc,
-									gss->chunk_size,
-									true);
-			ptoast->kds->nrooms = (cl_uint)gss->chunk_nrooms;
-		}
-
-		/* Insert this tuple to the data store */
-		if (!PDS_insert_tuple(ptoast, slot))
-		{
-			gss->overflow_slot = slot;
->>>>>>> 0893b802
-
-			if (!pgstrom_data_store_insert_tuple(pds, slot))
+				pds = PDS_create_row(gcontext,
+									 tupdesc,
+									 pgstrom_chunk_size(),
+									 false);
+
+			if (!PDS_insert_tuple(pds, slot))
 			{
 				gss->overflow_slot = slot;
 				break;
@@ -1163,23 +1143,7 @@
 		if (!gss->overflow_slot)
 			is_terminator = true;
 	}
-<<<<<<< HEAD
 	else
-=======
-	/* Did we read any tuples? */
-	if (!ptoast)
-	{
-		PERFMON_END(&gts->pfm, time_outer_load, &tv1, &tv2);
-		return NULL;
-	}
-	/* Expand the backend file of the data chunk */
-	nitems = ptoast->kds->nitems;
-	/* FIXME: kernel has to handle numeric by typeoid */
-	pds = PDS_create_slot(gcontext, tupdesc, false, nitems, 0, ptoast);
-	/* Save this chunk on the global array */
-	chunk_id = gss->num_chunks++;
-	if (chunk_id >= gss->num_chunks_limit)
->>>>>>> 0893b802
 	{
 		/* Load a bunch of records at once on the first time */
 		if (!gss->overflow_pds)
