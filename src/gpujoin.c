--- conflicted
+++ resolved
@@ -742,75 +742,7 @@
 		/* cost to load all the tuples from inner-path */
 		startup_cost += scan_path->total_cost;
 
-<<<<<<< HEAD
-		/*
-		 * NOTE: RelOptInfo->width is not reliable for base relations 
-		 * because this fields shows the length of attributes which
-		 * are actually referenced, however, we once load physical
-		 * tuple on the KDS/KHash buffer if base relation.
-		 */
-		htup_size = MAXALIGN(offsetof(HeapTupleHeaderData,
-									  t_bits[BITMAPLEN(ncols)]));
-		if (inner_rel->reloptkind != RELOPT_BASEREL)
-			htup_size += MAXALIGN(inner_rel->width);
-		else
-		{
-			double		heap_size = (double)
-				(BLCKSZ - SizeOfPageHeaderData) * inner_rel->pages;
-
-			htup_size += MAXALIGN(heap_size / Max(inner_rel->tuples, 1.0) -
-								  sizeof(ItemIdData) - SizeofHeapTupleHeader);
-		}
-
-		/* chunk_size estimation */
-		chunk_size = STROMALIGN(offsetof(kern_data_store,
-										 colmeta[ncols]));
-		if (gpath->inners[i].hash_quals != NIL)
-		{
-			/* KDS_FORMAT_HASH */
-			/* hash slots */
-			hash_nslots = Max((Size)(1.5 * inner_ntuples), 1024);
-			hash_nslots = Min(hash_nslots,
-							  gpuMemMaxAllocSize() / sizeof(void *));
-			chunk_size += STROMALIGN(sizeof(cl_uint) * (Size)hash_nslots);
-			/* kern_hashitem body */
-			entry_size = offsetof(kern_hashitem, htup) + htup_size;
-			chunk_size += STROMALIGN(entry_size * (Size)inner_ntuples);
-		}
-		else
-		{
-			/* KDS_FORMAT_ROW */
-			/* row-index to kern_tupitem */
-			chunk_size += STROMALIGN(sizeof(cl_uint) * (Size)inner_ntuples);
-			/* kern_tupitem body */
-			entry_size = offsetof(kern_tupitem, htup) + htup_size;
-			chunk_size += STROMALIGN(entry_size * (Size)inner_ntuples);
-		}
-		gpath->inners[i].ichunk_size = chunk_size;
-		gpath->inners[i].hash_nslots = hash_nslots;
-
-		if (largest_index < 0 || largest_size < chunk_size)
-		{
-			largest_size = chunk_size;
-			largest_index = i;
-		}
-		inner_total_sz += chunk_size;
-
-		/*
-		 * Cost calculation in this depth
-		 */
-
-		/*
-		 * cost to load all the tuples to the inner buffer
-		 */
-		startup_cost += inner_path->total_cost;
-
-		/*
-		 * cost for join_qual startup
-		 */
-=======
 		/* cost for join_qual startup */
->>>>>>> 0a0e4d26
 		startup_cost += join_cost[i].startup;
 
 		/*
