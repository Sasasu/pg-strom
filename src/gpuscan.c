/*
 * gpuscan.c
 *
 * Sequential scan accelerated by GPU processors
 * ----
 * Copyright 2011-2016 (C) KaiGai Kohei <kaigai@kaigai.gr.jp>
 * Copyright 2014-2016 (C) The PG-Strom Development Team
 *
 * This program is free software; you can redistribute it and/or modify
 * it under the terms of the GNU General Public License version 2 as
 * published by the Free Software Foundation.
 *
 * This program is distributed in the hope that it will be useful,
 * but WITHOUT ANY WARRANTY; without even the implied warranty of
 * MERCHANTABILITY or FITNESS FOR A PARTICULAR PURPOSE.  See the
 * GNU General Public License for more details.
 */
#include "postgres.h"
#include "access/relscan.h"
#include "access/sysattr.h"
#include "access/xact.h"
#include "catalog/heap.h"
#include "catalog/pg_namespace.h"
#include "catalog/pg_type.h"
#include "executor/nodeCustom.h"
#include "miscadmin.h"
#include "nodes/makefuncs.h"
#include "nodes/nodeFuncs.h"
#include "optimizer/clauses.h"
#include "optimizer/cost.h"
#include "optimizer/pathnode.h"
#include "optimizer/paths.h"
#include "optimizer/plancat.h"
#include "optimizer/restrictinfo.h"
#include "optimizer/tlist.h"
#include "optimizer/var.h"
#include "parser/parsetree.h"
#include "storage/bufmgr.h"
#include "utils/builtins.h"
#include "utils/guc.h"
#include "utils/lsyscache.h"
#include "utils/memutils.h"
#include "utils/rel.h"
#include "utils/ruleutils.h"
#include "utils/spccache.h"
#include "pg_strom.h"
#include "cuda_numeric.h"
#include "cuda_gpuscan.h"

static set_rel_pathlist_hook_type	set_rel_pathlist_next;
static ExtensibleNodeMethods gpuscan_info_methods;
static CustomPathMethods	gpuscan_path_methods;
static CustomScanMethods	gpuscan_plan_methods;
static CustomExecMethods	gpuscan_exec_methods;
static bool					enable_gpuscan;
static bool					enable_pullup_outer_scan;

/*
 * form/deform interface of private field of CustomScan(GpuScan)
 */
typedef struct {
	ExtensibleNode	ex;
	char	   *kern_source;	/* source of the CUDA kernel */
	cl_uint		extra_flags;	/* extra libraries to be included */
	cl_uint		proj_row_extra;	/* extra requirements if row format */
	cl_uint		proj_slot_extra;/* extra requirements if slot format */
} GpuScanInfo;

#define GPUSCANINFO_EXNODE_NAME		"GpuScanInfo"

static inline void
form_gpuscan_custom_exprs(CustomScan *cscan,
						  List *used_params,
						  List *dev_quals)
{
	cscan->custom_exprs = list_make2(used_params, dev_quals);
}

static inline void
deform_gpuscan_custom_exprs(CustomScan *cscan,
							List **p_used_params,
							List **p_dev_quals)
{
	ListCell   *cell = list_head(cscan->custom_exprs);

	Assert(list_length(cscan->custom_exprs) == 2);
	*p_used_params = lfirst(cell);
	cell = lnext(cell);
	*p_dev_quals = lfirst(cell);
}

typedef struct
{
	GpuTask_v2			task;
	bool				dev_projection;		/* true, if device projection */
	/* CUDA resources (only server side) */
	CUfunction			kern_exec_quals;
	CUfunction			kern_projection;
	CUdeviceptr			m_gpuscan;
	CUdeviceptr			m_kds_src;
	CUdeviceptr			m_kds_dst;
	CUevent				ev_dma_send_start;
	CUevent				ev_dma_send_stop;
	CUevent				ev_kern_exec_quals;
	CUevent				ev_dma_recv_start;
	CUevent				ev_dma_recv_stop;
	/* Performance counters */
	cl_uint				num_kern_main;
	cl_uint				num_kern_exec_quals;
	cl_uint				num_kern_projection;
	cl_double			time_kern_main;
	cl_double			time_kern_exec_quals;
	cl_double			time_kern_projection;
	cl_uint				num_dma_send;
	cl_uint				num_dma_recv;
	Size				bytes_dma_send;
	Size				bytes_dma_recv;
	cl_double			time_dma_send;
	cl_double			time_dma_recv;
	/* DMA buffers */
	pgstrom_data_store *pds_src;
	pgstrom_data_store *pds_dst;
	kern_resultbuf	   *kresults;
	kern_gpuscan		kern;
} GpuScanTask;

typedef struct {
	GpuTaskState_v2	gts;

	HeapTupleData	scan_tuple;		/* buffer to fetch tuple */
	List		   *dev_tlist;		/* tlist to be returned from the device */
	List		   *dev_quals;		/* quals to be run on the device */
	bool			dev_projection;	/* true, if device projection is valid */
	cl_uint			proj_row_extra;
	cl_uint			proj_slot_extra;
	/* resource for CPU fallback */
	TupleTableSlot *base_slot;
	ProjectionInfo *base_proj;
} GpuScanState;

/*
 * static functions
 */
static GpuTask_v2  *gpuscan_next_task(GpuTaskState_v2 *gts);
static TupleTableSlot *gpuscan_next_tuple(GpuTaskState_v2 *gts);

/*
 * cost_discount_gpu_projection
 *
 * Because of the current optimizer's design of PostgreSQL, an exact
 * target-list is not informed during path consideration.
 * It shall be attached prior to the plan creation stage once entire
 * path gets determined based on the estimated cost.
 * If GpuProjection does not make sense, it returns false,
 *
 * Note that it is just a cost reduction factor, don't set complex
 * expression on the rel->reltarget. Right now, PostgreSQL does not
 * expect such an intelligence.
 */
bool
cost_discount_gpu_projection(PlannerInfo *root, RelOptInfo *rel,
							 Cost *p_discount_per_tuple)
{
	Query	   *parse = root->parse;
	bool		have_grouping = false;
	bool		may_gpu_projection = false;
	List	   *proj_var_list = NIL;
	List	   *proj_phv_list = NIL;
	cl_uint		proj_num_attrs = 0;
	cl_uint		normal_num_attrs = 0;
	Cost		discount_per_tuple = 0.0;
	double		gpu_ratio = pgstrom_gpu_operator_cost / cpu_operator_cost;
	ListCell   *lc;

	/* GpuProjection makes sense only if top-level of scan/join */
	if (!bms_equal(root->all_baserels, rel->relids))
		return false;

	/*
	 * In case when this scan/join path is underlying other grouping
	 * clauses, or aggregations, scan/join will generate expressions
	 * only if it is grouping/sorting keys. Other expressions shall
	 * be broken down into Var nodes, then calculated in the later
	 * stage.
	 */
	if (parse->groupClause || parse->groupingSets ||
		parse->hasAggs || root->hasHavingQual)
		have_grouping = true;

	/*
	 * Walk on the prospective final target list.
	 */
	foreach (lc, root->processed_tlist)
	{
		TargetEntry	   *tle = lfirst(lc);

		if (IsA(tle->expr, Var))
		{
			if (!list_member(proj_var_list, tle->expr))
				proj_var_list = lappend(proj_var_list, tle->expr);
			normal_num_attrs++;
		}
		else if (IsA(tle->expr, PlaceHolderVar))
		{
			if (!list_member(proj_phv_list, tle->expr))
				proj_phv_list = lappend(proj_phv_list, tle->expr);
			normal_num_attrs++;
		}
		else if (IsA(tle->expr, Const) || IsA(tle->expr, Param))
		{
			proj_num_attrs++;
			normal_num_attrs++;
		}
		else if ((!have_grouping ||
				  (tle->ressortgroupref &&
				   parse->groupClause &&
				   get_sortgroupref_clause_noerr(tle->ressortgroupref,
												 parse->groupClause) != NULL))
				 && pgstrom_device_expression(tle->expr))
		{
			QualCost	qcost;

			cost_qual_eval_node(&qcost, (Node *)tle->expr, root);
			discount_per_tuple += (qcost.per_tuple *
								   Max(1.0 - gpu_ratio, 0.0) / 8.0);
			proj_num_attrs++;
			normal_num_attrs++;
			may_gpu_projection = true;

			elog(INFO, "GpuProjection: %s", nodeToString(tle->expr));
		}
		else
		{
			List	   *temp_vars;
			ListCell   *temp_lc;

			temp_vars = pull_var_clause((Node *)tle->expr,
										PVC_RECURSE_AGGREGATES |
										PVC_RECURSE_WINDOWFUNCS |
										PVC_INCLUDE_PLACEHOLDERS);
			foreach (temp_lc, temp_vars)
			{
				Expr   *temp_expr = lfirst(temp_lc);

				if (IsA(temp_expr, Var))
				{
					if (!list_member(proj_var_list, temp_expr))
						proj_var_list = lappend(proj_var_list, temp_expr);
				}
				else if (IsA(temp_expr, PlaceHolderVar))
				{
					if (!list_member(proj_phv_list, temp_expr))
						proj_phv_list = lappend(proj_phv_list, temp_expr);
				}
				else
					elog(ERROR, "Bug? unexpected node: %s",
						 nodeToString(temp_expr));
			}
			normal_num_attrs++;
		}
	}

	proj_num_attrs += (list_length(proj_var_list) +
					   list_length(proj_phv_list));
	if (proj_num_attrs > normal_num_attrs)
		discount_per_tuple -= cpu_tuple_cost *
			(double)(proj_num_attrs - normal_num_attrs);

	list_free(proj_var_list);
	list_free(proj_phv_list);

	*p_discount_per_tuple = (may_gpu_projection ? discount_per_tuple : 0.0);

	return may_gpu_projection;
}

/*
 * cost_gpuscan_path - calculation of the GpuScan path cost
 */
static void
cost_gpuscan_path(PlannerInfo *root, CustomPath *cpath,
				  List *dev_quals, List *host_quals, Cost discount_per_tuple)
{
	RelOptInfo	   *baserel = cpath->path.parent;
	ParamPathInfo  *param_info = cpath->path.param_info;
	List		   *ppi_quals = param_info ? param_info->ppi_clauses : NIL;
	Cost			startup_cost = pgstrom_gpu_setup_cost;
	Cost			run_cost = 0.0;
	Cost			startup_delay = 0.0;
	Cost			cpu_per_tuple = 0.0;
	double			selectivity;
	double			heap_size;
	Size			htup_size;
	Size			num_chunks;
	QualCost		qcost;
	double			spc_seq_page_cost;
	double			ntuples = baserel->tuples;
	double			gpu_ratio = pgstrom_gpu_operator_cost / cpu_operator_cost;

	cpath->path.rows = (param_info
						? param_info->ppi_rows
						: baserel->rows);
	/* estimate selectivity */
	selectivity = clauselist_selectivity(root,
										 dev_quals,
										 baserel->relid,
										 JOIN_INNER,
										 NULL);

	/* fetch estimated page cost for tablespace containing the table */
	get_tablespace_page_costs(baserel->reltablespace,
							  NULL, &spc_seq_page_cost);
	/* Disk costs */
	run_cost += spc_seq_page_cost * (double)baserel->pages;

	/*
	 * Adjust costing for parallelism, if used.
	 * (overall logic is equivalent to cost_seqscan())
	 */
	if (cpath->path.parallel_workers > 0)
	{
		double		parallel_divisor = cpath->path.parallel_workers;
		double		leader_contribution;

		/* How much leader process can contribute query execution? */
		leader_contribution = 1.0 - (0.3 * cpath->path.parallel_workers);
		if (leader_contribution > 0)
			parallel_divisor += leader_contribution;

		cpath->path.rows = clamp_row_est(cpath->path.rows / parallel_divisor);

		/* number of tuples to be processed by this GpuScan */
		ntuples /= parallel_divisor;
	}

	/* estimation for number of chunks (assume KDS_FORMAT_ROW) */
	heap_size = (double)(BLCKSZ - SizeOfPageHeaderData) * baserel->pages;
	htup_size = (MAXALIGN(offsetof(HeapTupleHeaderData,
								   t_bits[BITMAPLEN(baserel->max_attr)])) +
				 MAXALIGN(heap_size / Max(baserel->tuples, 1.0) -
						  sizeof(ItemIdData) - SizeofHeapTupleHeader));
	num_chunks = (Size)
		(((double)(offsetof(kern_tupitem, htup) + htup_size +
				   sizeof(cl_uint)) * Max(ntuples, 1.0)) /
		 ((double)(pgstrom_chunk_size() -
				   KDS_CALCULATE_HEAD_LENGTH(baserel->max_attr))));
	num_chunks = Max(num_chunks, 1);

	/* Cost for GPU qualifiers */
	cost_qual_eval(&qcost, dev_quals, root);
	startup_cost += qcost.startup;
	run_cost += qcost.per_tuple * gpu_ratio * ntuples;
	elog(INFO, "NP=%d ntuples %f -> %f", cpath->path.parallel_workers, ntuples, ntuples * selectivity);
	ntuples *= selectivity;

	/* Cost for CPU qualifiers */
	cost_qual_eval(&qcost, host_quals, root);
	startup_cost += qcost.startup;
	cpu_per_tuple += qcost.per_tuple;

	/* PPI costs (as a part of host quals, if any) */
	cost_qual_eval(&qcost, ppi_quals, root);
	startup_cost += qcost.startup;
	cpu_per_tuple += qcost.per_tuple;

	run_cost += (cpu_per_tuple + cpu_tuple_cost) * ntuples;

	/* Cost for DMA transfer */
	run_cost += pgstrom_gpu_dma_cost * (double) num_chunks;

	/* Cost discount by GPU Projection */
	run_cost = Max(run_cost - discount_per_tuple * ntuples, 0.0);

	/* Latency to get the first chunk */
	startup_delay = run_cost * (1.0 / (double) num_chunks);

	cpath->path.startup_cost = startup_cost + startup_delay;
	cpath->path.total_cost = startup_cost + run_cost;
}

/*
 * create_gpuscan_path - constructor of CustomPath(GpuScan) node
 */
static Path *
create_gpuscan_path(PlannerInfo *root,
					RelOptInfo *baserel,
					List *dev_quals,
					List *host_quals,
					Cost discount_per_tuple,
					int parallel_workers)
{
	CustomPath	   *cpath = makeNode(CustomPath);

	cpath->path.pathtype = T_CustomScan;
	cpath->path.parent = baserel;
	cpath->path.pathtarget = baserel->reltarget;
	cpath->path.param_info
		= get_baserel_parampathinfo(root, baserel,
									baserel->lateral_relids);
	cpath->path.parallel_aware = parallel_workers > 0 ? true : false;
	cpath->path.parallel_safe = baserel->consider_parallel;
	cpath->path.parallel_workers = parallel_workers;

	cpath->path.pathkeys = NIL;	/* unsorted results */
	cpath->flags = 0;
	cpath->custom_paths = NIL;
	cpath->custom_private = NIL;
	cpath->methods = &gpuscan_path_methods;

	cost_gpuscan_path(root, cpath,
					  dev_quals, host_quals, discount_per_tuple);

	return &cpath->path;
}

/*
 * gpuscan_add_scan_path - entrypoint of the set_rel_pathlist_hook
 */
static void
gpuscan_add_scan_path(PlannerInfo *root,
					  RelOptInfo *baserel,
					  Index rtindex,
					  RangeTblEntry *rte)
{
	Path	   *pathnode;
	List	   *dev_quals = NIL;
	List	   *host_quals = NIL;
	ListCell   *lc;
	Cost		discount_per_tuple;

	/* call the secondary hook */
	if (set_rel_pathlist_next)
		set_rel_pathlist_next(root, baserel, rtindex, rte);

	/* nothing to do, if either PG-Strom or GpuScan is not enabled */
	if (!pgstrom_enabled || !enable_gpuscan)
		return;

	/* We already proved the relation empty, so nothing more to do */
	if (IS_DUMMY_REL(baserel))
		return;

	/* It is the role of built-in Append node */
	if (rte->inh)
		return;

	/* only base relation we can handle */
	if (baserel->rtekind != RTE_RELATION || baserel->relid == 0)
		return;

	/* Check whether the qualifier can run on GPU device */
	foreach (lc, baserel->baserestrictinfo)
	{
		RestrictInfo   *rinfo = lfirst(lc);

		if (pgstrom_device_expression(rinfo->clause))
			dev_quals = lappend(dev_quals, rinfo);
		else
			host_quals = lappend(host_quals, rinfo);
	}

	/*
	 * Check whether the GPU Projection may be available
	 */
	if (!cost_discount_gpu_projection(root, baserel, &discount_per_tuple))
	{
		/*
		 * GpuScan does not make sense if neither qualifier nor target-
		 * list are runnable on GPU device.
		 */
		if (dev_quals == NIL)
			return;
	}

	/* add GpuScan path in single process */
	pathnode = create_gpuscan_path(root, baserel,
								   dev_quals, host_quals,
								   discount_per_tuple,
								   0);
	add_path(baserel, pathnode);

	/* If appropriate, consider parallel GpuScan */
	if (baserel->consider_parallel && baserel->lateral_relids == NULL)
	{
		int		parallel_workers;
		int		parallel_threshold;

		/*
		 * We follow the logic of create_plain_partial_paths to determine
		 * the number of parallel workers as baseline. Then, it shall be
		 * adjusted according to the PG-Strom configuration.
		 */
		if (baserel->rel_parallel_workers != -1)
			parallel_workers = baserel->rel_parallel_workers;
		else
		{
			/* relation is too small for parallel execution? */
			if (baserel->pages < (BlockNumber) min_parallel_relation_size &&
				baserel->reloptkind == RELOPT_BASEREL)
				return;

			/*
			 * select the number of workers based on the log of the size of
			 * the relation.
			 */
			parallel_workers = 1;
			parallel_threshold = Max(min_parallel_relation_size, 1);
			while (baserel->pages >= (BlockNumber) (parallel_threshold * 3))
			{
				parallel_workers++;
				parallel_threshold *= 3;
				if (parallel_threshold > INT_MAX / 3)
					break;			/* avoid overflow */
			}
		}
		
		/*
		 * TODO: Put something specific to GpuScan to adjust parallel_workers
		 */

		/* max_parallel_workers_per_gather is the upper limit  */
		parallel_workers = Min(parallel_workers,
							   max_parallel_workers_per_gather);
		if (parallel_workers <= 0)
			return;

		/* add GpuScan path performing on parallel workers */
		pathnode = create_gpuscan_path(root, baserel,
									   copyObject(dev_quals),
									   copyObject(host_quals),
									   discount_per_tuple,
									   parallel_workers);
		add_partial_path(baserel, pathnode);

		/* then, potentially generate Gather + GpuScan path */
		generate_gather_paths(root, baserel);
	}
}

#if 0
/*
 * pgstrom_pullup_outer_scan
 *
 * It checks whether the supplied outer path can be pulled up, by GpuJoin,
 * GpuPreAgg, or GpuSort.
 */
bool
pgstrom_pullup_outer_scan(Path *pathnode,
						  bool allow_expression,
						  List **p_outer_quals)
{
	List		   *outer_quals;
	ListCell	   *lc;

	if (!enable_pullup_outer_scan)
		return false;

	if (IsA(plannode, SeqScan))
	{
		SeqScan	   *seqscan = (SeqScan *) plannode;

		outer_quals = seqscan->plan.qual;
		/* Scan-quals must be entirely device executable */
		if (!pgstrom_device_expression((Expr *) outer_quals))
			return false;
	}
	else if (pgstrom_plan_is_gpuscan(plannode))
	{
		CustomScan	   *cscan = (CustomScan *) plannode;
		GpuScanInfo	   *gs_info = deform_gpuscan_info(cscan);

		/* Scan-quals must be entirely device executable */
		if (cscan->scan.plan.qual != NIL)
			return false;
		outer_quals = gs_info->dev_quals;
		Assert(pgstrom_device_expression((Expr *) outer_quals));
	}
	else
	{
		/* quick bailout if unavailable to pull-up */
		return false;
	}

	/*
	 * Check whether target-list of the outer scan node is legal.
	 * GpuJoin expects tlist of underlying node has only Var-nodes;
	 * that makes projection simple. GpuPreAgg may have expression
	 * node on the tlist.
	 *
	 * XXX - Can we share the device projection code of GpuScan
	 * for GpuPreAgg with expression input? One major difference
	 * is GpuPreAgg needs expression as input, but GpuScan builds
	 * CPU accessible output.
	 */
	foreach (lc, plannode->targetlist)
	{
		TargetEntry	   *tle = lfirst(lc);

		if (IsA(tle->expr, Var))
		{
			Var	   *var = (Var *) tle->expr;
			/* we cannot support whole row reference */
			if (var->varattno == InvalidAttrNumber)
				return false;
			continue;
		}
		if (allow_expression &&
			pgstrom_device_expression(tle->expr))
			continue;

		return false;
	}

	/*
	 * return the properties
	 */
	*p_outer_quals = copyObject(outer_quals);

	return true;
}
#endif

/*
 * Code generator for GpuScan's qualifier
 */
void
codegen_gpuscan_quals(StringInfo kern, codegen_context *context,
					  Index scanrelid, List *dev_quals)
{
	devtype_info   *dtype;
	Var			   *var;
	char		   *expr_code;
	ListCell	   *lc;

	appendStringInfoString(kern,
						   "STATIC_FUNCTION(cl_bool)\n"
						   "gpuscan_quals_eval(kern_context *kcxt,\n"
						   "                   kern_data_store *kds,\n"
						   "                   size_t kds_index)\n");
	if (dev_quals == NULL)
	{
		appendStringInfoString(kern,
							   "{\n"
							   "  return true;\n"
							   "}\n");
		return;
	}

	/* Let's walk on the device expression tree */
	expr_code = pgstrom_codegen_expression((Node *)dev_quals, context);
	appendStringInfoString(kern, "{\n");
	/* Const/Param declarations */
	pgstrom_codegen_param_declarations(kern, context);
	/* Sanity check of used_vars */
	foreach (lc, context->used_vars)
	{
		var = lfirst(lc);
		if (var->varno != scanrelid)
			elog(ERROR, "unexpected var-node reference: %s expected %u",
				 nodeToString(var), scanrelid);
		if (var->varattno <= InvalidAttrNumber)
			elog(ERROR, "cannot reference system column or whole-row on GPU");
		dtype = pgstrom_devtype_lookup(var->vartype);
		if (!dtype)
			elog(ERROR, "failed to lookup device type: %s",
				 format_type_be(var->vartype));
	}

	/*
	 * Var declarations - if qualifier uses only one variables (like x > 0),
	 * the pg_xxxx_vref() service routine is more efficient because it may
	 * use attcacheoff to skip walking on tuple attributes.
	 */
	if (list_length(context->used_vars) < 2)
	{
		foreach (lc, context->used_vars)
		{
			var = lfirst(lc);
			dtype = pgstrom_devtype_lookup(var->vartype);

			appendStringInfo(
				kern,
				"  pg_%s_t %s_%u = pg_%s_vref(%s,kcxt,%u,%s);\n",
				dtype->type_name,
				context->var_label,
				var->varattno,
				dtype->type_name,
				context->kds_label,
				var->varattno - 1,
				context->kds_index_label);
		}
	}
	else
	{
		AttrNumber		anum, varattno_max = 0;

		/* declarations */
		foreach (lc, context->used_vars)
		{
			var = lfirst(lc);
			dtype = pgstrom_devtype_lookup(var->vartype);

			appendStringInfo(
				kern,
				"  pg_%s_t %s_%u;\n",
				dtype->type_name,
                context->var_label,
				var->varattno);
			varattno_max = Max(varattno_max, var->varattno);
		}

		/* walking on the HeapTuple */
		appendStringInfoString(
			kern,
			"  HeapTupleHeaderData *htup;\n"
            "  char *addr;\n"
			"\n"
			"  htup = kern_get_tuple_row(kds, kds_index);\n"
			"  assert(htup != NULL);\n"
			"  EXTRACT_HEAP_TUPLE_BEGIN(addr, kds, htup);\n");

		for (anum=1; anum <= varattno_max; anum++)
		{
			foreach (lc, context->used_vars)
			{
				var = lfirst(lc);

				if (var->varattno == anum)
				{
					dtype = pgstrom_devtype_lookup(var->vartype);

					appendStringInfo(
						kern,
						"  %s_%u = pg_%s_datum_ref(kcxt, addr, false);\n",
						context->var_label,
						var->varattno,
						dtype->type_name);
					break;	/* no need to read same value twice */
				}
			}

			if (anum < varattno_max)
				appendStringInfoString(
					kern,
					"  EXTRACT_HEAP_TUPLE_NEXT(addr);\n");
		}
		appendStringInfoString(
			kern,
			"  EXTRACT_HEAP_TUPLE_END();\n");
	}
	appendStringInfo(
		kern,
		"\n"
		"  return EVAL(%s);\n"
		"}\n",
		expr_code);
}

/*
 * Code generator for GpuScan's projection
 */
static void
codegen_gpuscan_projection(StringInfo kern, codegen_context *context,
						   Index scanrelid, Relation relation,
						   List *__tlist_dev)
{
	TupleDesc		tupdesc = RelationGetDescr(relation);
	List		   *tlist_dev = NIL;
	AttrNumber	   *varremaps;
	Bitmapset	   *varattnos;
	ListCell	   *lc;
	int				prev;
	int				i, j, k;
	bool			needs_vlbuf;
	devtype_info   *dtype;
	StringInfoData	decl;
	StringInfoData	body;
	StringInfoData	temp;

	initStringInfo(&decl);
	initStringInfo(&body);
	initStringInfo(&temp);
	/*
	 * step.0 - extract non-junk attributes
	 */
	foreach (lc, __tlist_dev)
	{
		TargetEntry	   *tle = lfirst(lc);

		if (!tle->resjunk)
			tlist_dev = lappend(tlist_dev, tle);
	}

	/*
	 * step.1 - declaration of functions and KVAR_xx for expressions
	 */
	appendStringInfoString(
		&decl,
		"STATIC_FUNCTION(void)\n"
		"gpuscan_projection(kern_context *kcxt,\n"
		"                   kern_data_store *kds_src,\n"
		"                   kern_tupitem *tupitem,\n"
		"                   kern_data_store *kds_dst,\n"
		"                   cl_uint dst_nitems,\n"
		"                   Datum *tup_values,\n"
		"                   cl_bool *tup_isnull,\n"
		"                   cl_bool *tup_internal)\n"
		"{\n"
		"  HeapTupleHeaderData *htup;\n"
		"  cl_bool is_slot_format __attribute__((unused));\n"
		"  char *curr;\n");

	varremaps = palloc0(sizeof(AttrNumber) * tupdesc->natts);
	varattnos = NULL;
	foreach (lc, tlist_dev)
	{
		TargetEntry	   *tle = lfirst(lc);

		Assert(tle->resno > 0);
		/*
		 * NOTE: If expression of TargetEntry is a simple Var-node,
		 * we can load the value into tup_values[]/tup_isnull[]
		 * array regardless of the data type. We have to track which
		 * column is the source of this TargetEntry.
		 * Elsewhere, we will construct device side expression using
		 * KVAR_xx variables.
		 */
		if (IsA(tle->expr, Var))
		{
			Var	   *var = (Var *) tle->expr;

			Assert(var->varno == scanrelid);
			Assert(var->varattno > FirstLowInvalidHeapAttributeNumber &&
				   var->varattno != InvalidAttrNumber &&
				   var->varattno <= tupdesc->natts);
			varremaps[tle->resno - 1] = var->varattno;
		}
		else
		{
			pull_varattnos((Node *)tle->expr, scanrelid, &varattnos);
		}
	}

	prev = -1;
	while ((prev = bms_next_member(varattnos, prev)) >= 0)
	{
		Form_pg_attribute attr;
		AttrNumber		anum = prev + FirstLowInvalidHeapAttributeNumber;

		/* system column should not appear within device expression */
		Assert(anum > 0);
		attr = tupdesc->attrs[anum - 1];

		dtype = pgstrom_devtype_lookup(attr->atttypid);
		if (!dtype)
			elog(ERROR, "Bug? failed to lookup device supported type: %s",
				 format_type_be(attr->atttypid));
		appendStringInfo(&decl,
						 "  pg_%s_t KVAR_%u;\n",
						 dtype->type_name, anum);
	}

	/*
	 * step.2 - extract tuples and load values to KVAR or values/isnull
	 * array (only if tupitem_src is valid, of course)
	 */
	appendStringInfoString(
		&body,
		"  htup = (!tupitem ? NULL : &tupitem->htup);\n"
		"  is_slot_format = (kds_dst->format == KDS_FORMAT_SLOT);\n");

	/*
	 * System columns reference if any
	 */
	for (j=0; j < list_length(tlist_dev); j++)
	{
		if (varremaps[j] < 0)
		{
			Form_pg_attribute attr
				= SystemAttributeDefinition(varremaps[j], true);

			if (attr->attbyval)
				appendStringInfo(
					&body,
					"  /* %s system column */\n"
					"  tup_isnull[%d] = !htup;\n"
					"  if (htup)\n"
					"    tup_values[%d] = kern_getsysatt_%s(kds_src, htup));\n",
					NameStr(attr->attname),
					j,
					j, NameStr(attr->attname));
			else
				appendStringInfo(
					&body,
					"  /* %s system column */\n"
					"  tup_isnull[%d] = !htup;\n"
					"  if (htup)\n"
					"  {\n"
					"    void *__ptr = kern_getsysatt_%s(kds_src,htup);\n"
					"    if (is_slot_format)\n"
					"      __ptr = devptr_to_host(kds_src, __ptr);\n"
					"    tup_values[%d] = PointerGetDatum(__ptr);\n"
					"  }\n",
					NameStr(attr->attname),
					j,
					NameStr(attr->attname),
					j);
		}
	}

	/*
	 * Extract regular tuples
	 */
	appendStringInfoString(
		&temp,
		"  EXTRACT_HEAP_TUPLE_BEGIN(curr, kds_src, htup);\n");

	for (i=0; i < tupdesc->natts; i++)
	{
		Form_pg_attribute attr = tupdesc->attrs[i];
		bool		referenced = false;

		dtype = pgstrom_devtype_lookup(attr->atttypid);
		k = attr->attnum - FirstLowInvalidHeapAttributeNumber;

		/* Put values on tup_values/tup_isnull if referenced */
		for (j=0; j < list_length(tlist_dev); j++)
		{
			if (varremaps[j] != attr->attnum)
				continue;

			appendStringInfo(
				&temp,
				"  tup_isnull[%d] = !curr;\n"
				"  if (curr)\n"
				"  {\n",
				j);
			if (attr->attbyval)
			{
				appendStringInfo(
					&temp,
					"    tup_values[%d] = *((%s *) curr);\n",
					j,
					(attr->attlen == sizeof(cl_long) ? "cl_long" :
					 attr->attlen == sizeof(cl_int)  ? "cl_int"  :
					 attr->attlen == sizeof(cl_short) ? "cl_short" :
					 "cl_char"));
			}
			else
			{
				/* KDS_FORMAT_SLOT needs host pointer */
				appendStringInfo(
					&temp,
					"    tup_values[%d] = (is_slot_format\n"
					"                      ? devptr_to_host(kds_src, curr)\n"
					"                      : PointerGetDatum(curr));\n",
					j);
			}
			appendStringInfo(
				&temp,
				"  }\n");
			referenced = true;
		}
		/* Load values to KVAR_xx */
		k = attr->attnum - FirstLowInvalidHeapAttributeNumber;
		if (bms_is_member(k, varattnos))
		{
			appendStringInfo(
				&temp,
				"  KVAR_%u = pg_%s_datum_ref(kcxt, curr, false);\n",
				attr->attnum,
				dtype->type_name);
			referenced = true;
		}

		if (referenced)
		{
			appendStringInfoString(&body, temp.data);
			resetStringInfo(&temp);
		}
		appendStringInfoString(
			&temp,
			"  EXTRACT_HEAP_TUPLE_NEXT(curr);\n");
	}
	appendStringInfoString(
		&body,
		"  EXTRACT_HEAP_TUPLE_END();\n"
		"\n");

	/*
	 * step.3 - execute expression node, then store the result onto KVAR_xx
	 */
    foreach (lc, tlist_dev)
    {
        TargetEntry    *tle = lfirst(lc);
		Oid				type_oid;

		if (IsA(tle->expr, Var))
			continue;
		/* NOTE: Const/Param are once loaded to expr_%u variable. */

		type_oid = exprType((Node *)tle->expr);
		dtype = pgstrom_devtype_lookup(type_oid);
		if (!dtype)
			elog(ERROR, "Bug? device supported type is missing: %s",
				 format_type_be(type_oid));
		appendStringInfo(
			&decl,
			"  pg_%s_t expr_%u_v;\n",
			dtype->type_name,
			tle->resno);
		appendStringInfo(
			&body,
			"  expr_%u_v = %s;\n",
			tle->resno,
			pgstrom_codegen_expression((Node *) tle->expr, context));
	}
	appendStringInfoChar(&body, '\n');

	/*
	 * step.4 (only KDS_FORMAT_SLOT)
	 *
	 * We have to allocate extra buffer for indirect or numeric data type.
	 * Also, any pointer values have to be fixed up to the host pointer.
	 */
	resetStringInfo(&temp);
	appendStringInfo(
		&temp,
		"  if (kds_dst->format == KDS_FORMAT_SLOT)\n"
        "  {\n"
		"    cl_uint vl_len = 0;\n"
		"    cl_uint offset;\n"
		"    cl_uint count;\n"
		"    cl_uint __shared__ base;\n"
		"\n"
		"    if (htup)\n"
		"    {\n");

	needs_vlbuf = false;
	foreach (lc, tlist_dev)
	{
		TargetEntry	   *tle = lfirst(lc);
		Oid				type_oid;

		if (IsA(tle->expr, Var) ||		/* just reference to kds_src */
			IsA(tle->expr, Const) ||	/* just reference to kparams */
			IsA(tle->expr, Param))		/* just reference to kparams */
			continue;

		type_oid = exprType((Node *)tle->expr);
		dtype = pgstrom_devtype_lookup(type_oid);
		if (!dtype)
			elog(ERROR, "Bug? device supported type is missing: %s",
				 format_type_be(type_oid));

		if (type_oid == NUMERICOID)
		{
			appendStringInfo(
				&temp,
				"      if (!expr_%u_v.isnull)\n"
				"        vl_len = TYPEALIGN(sizeof(cl_uint), vl_len)\n"
				"               + pg_numeric_to_varlena(kcxt,NULL,\n"
				"                                       expr_%u_v.value,\n"
				"                                       expr_%u_v.isnull);\n",
				tle->resno,
				tle->resno,
				tle->resno);
			needs_vlbuf = true;
		}
		else if (!dtype->type_byval)
		{
			/* varlena is not supported yet */
			Assert(dtype->type_length > 0);

			appendStringInfo(
				&temp,
				"      if (!expr_%u_v.isnull)\n"
				"        vl_len = TYPEALIGN(%u, vl_len) + %u;\n",
				tle->resno,
				dtype->type_align,
				dtype->type_length);
			needs_vlbuf = true;
		}
	}

	if (needs_vlbuf)
	{
		appendStringInfo(
			&temp,
			"    }\n"
			"\n"
			"    /* allocation of variable length buffer */\n"
			"    vl_len = MAXALIGN(vl_len);\n"
			"    offset = pgstromStairlikeSum(vl_len, &count);\n"
			"    if (get_local_id() == 0)\n"
			"    {\n"
			"      if (count > 0)\n"
			"        base = atomicAdd(&kds_dst->usage, count);\n"
			"      else\n"
			"        base = 0;\n"
			"    }\n"
			"    __syncthreads();\n"
			"\n"
			"    if (KERN_DATA_STORE_SLOT_LENGTH(kds_dst, dst_nitems) +\n"
			"        base + count > kds_dst->length)\n"
			"    {\n"
			"      STROM_SET_ERROR(&kcxt->e, StromError_DataStoreNoSpace);\n"
			"      return;\n"
			"    }\n"
			"    vl_buf = (char *)kds_dst + kds_dst->length\n"
			"           - (base + offset + vl_len);\n"
			"  }\n\n");
		appendStringInfoString(&decl, "  char *vl_buf = NULL;\n");
		appendStringInfoString(&body, temp.data);
	}

	/*
	 * step.5 - Store the expressions on the slot.
	 * If FDW_FORMAT_SLOT, any pointer type must be adjusted to the host-
	 * pointer. Elsewhere, the caller expects device pointer.
	 */
	resetStringInfo(&temp);
	foreach (lc, tlist_dev)
	{
		TargetEntry	   *tle = lfirst(lc);
		Oid				type_oid;

		/* host pointer should be already set */
		if (varremaps[tle->resno-1])
		{
			Assert(IsA(tle->expr, Var));
			continue;
		}

		type_oid = exprType((Node *)tle->expr);
		dtype = pgstrom_devtype_lookup(type_oid);
		if (!dtype)
			elog(ERROR, "Bug? device supported type is missing: %u", type_oid);

		appendStringInfo(
			&temp,
			"    tup_isnull[%d] = expr_%u_v.isnull;\n",
			tle->resno - 1, tle->resno);

		if (type_oid == NUMERICOID)
		{
			appendStringInfo(
				&temp,
				"    if (!expr_%u_v.isnull)\n"
				"    {\n"
				"      if (is_slot_format)\n"
				"      {\n"
				"        vl_buf = (char *)TYPEALIGN(sizeof(cl_int), vl_buf);\n"
				"        tup_values[%d] = devptr_to_host(kds_dst, vl_buf);\n"
				"        vl_buf += pg_numeric_to_varlena(kcxt, vl_buf,\n"
				"                                        expr_%u_v.value,\n"
				"                                        expr_%u_v.isnull);\n"
				"      }\n"
				"      else\n"
				"      {\n"
				"        tup_values[%d] = expr_%u_v.value;\n"
				"      }\n"
				"    }\n",
				tle->resno,
                tle->resno - 1,
				tle->resno,
				tle->resno,
				tle->resno - 1,
				tle->resno);
		}
		else if (dtype->type_byval)
		{
			appendStringInfo(
				&temp,
				"    if (!expr_%u_v.isnull)\n"
				"      tup_values[%d] = pg_%s_to_datum(expr_%u_v.value);\n",
				tle->resno,
				tle->resno - 1,
				dtype->type_name,
				tle->resno);
		}
		else if (IsA(tle->expr, Const) || IsA(tle->expr, Param))
		{
			/*
             * Const/Param shall be stored in kparams, thus, we don't need
             * to allocate extra buffer again. Just referemce it.
             */
            appendStringInfo(
                &temp,
                "    if (!expr_%u_v.isnull)\n"
                "      tup_values[%d] = (is_slot_format"
				"                 ? devptr_to_host(kcxt->kparams,\n"
				"                                  expr_%u_v.value)\n"
				"                 : PointerGetDatum(expr_%u_v.value));\n",
                tle->resno,
                tle->resno - 1,
                tle->resno,
				tle->resno);
		}
		else
		{
			Assert(dtype->type_length > 0);
			appendStringInfo(
				&temp,
				"    if (!expr_%u_v.isnull)\n"
				"    {\n"
				"      if (is_slot_format)\n"
				"      {\n"
				"        vl_buf = (char *)TYPEALIGN(%u, vl_buf);\n"
				"        tup_values[%d] = devptr_to_host(kds_dst, vl_buf);\n"
				"        memcpy(vl_buf, &expr_%u_v.value, %d);\n"
				"        vl_buf += %d;\n"
				"      }\n"
				"      else\n"
				"      {\n"
				"        tup_values[%d] = PointerGetDatum(expr_%u_v.value);\n"
				"      }\n"
				"    }\n",
				tle->resno,
				dtype->type_align,
				tle->resno - 1,
				tle->resno, dtype->type_length,
				dtype->type_length,
				tle->resno - 1, tle->resno);
		}
	}

	if (temp.len > 0)
		appendStringInfo(
			&body,
			"  if (htup != NULL)\n"
			"  {\n"
			"%s"
			"  }\n", temp.data);
	appendStringInfo(
		&body,
		"}\n");

	/* parameter references */
	pgstrom_codegen_param_declarations(&decl, context);

	/* OK, write back the kernel source */
	appendStringInfo(kern, "%s\n%s\n", decl.data, body.data);
	list_free(tlist_dev);
	pfree(temp.data);
	pfree(decl.data);
	pfree(body.data);
}

/*
 * add_unique_expression - adds an expression node on the supplied
 * target-list, then returns true, if new target-entry was added.
 */
bool
add_unique_expression(Expr *expr, List **p_targetlist, bool resjunk)
{
	TargetEntry	   *tle;
	ListCell	   *lc;
	AttrNumber		resno;

	foreach (lc, *p_targetlist)
	{
		tle = (TargetEntry *) lfirst(lc);
		if (equal(expr, tle->expr))
			return false;
	}
	/* Not found, so add this expression */
	resno = list_length(*p_targetlist) + 1;
	tle = makeTargetEntry(copyObject(expr), resno, NULL, resjunk);
	*p_targetlist = lappend(*p_targetlist, tle);

	return true;
}

/*
 * build_gpuscan_projection
 *
 * It checks whether the GpuProjection of GpuScan makes sense.
 * If executor may require the physically compatible tuple as result,
 * we don't need to have a projection in GPU side.
 */
static List *
build_gpuscan_projection(Index scanrelid,
						 Relation relation,
						 List *tlist,
						 List *host_quals,
						 List *dev_quals)
{
	TupleDesc	tupdesc = RelationGetDescr(relation);
	List	   *tlist_dev = NIL;
	AttrNumber	attnum = 1;
	bool		compatible_tlist = true;
	ListCell   *lc;

	foreach (lc, tlist)
	{
		TargetEntry	   *tle = lfirst(lc);

		if (IsA(tle->expr, Var))
		{
			Var	   *var = (Var *) tle->expr;

			/* if these Asserts fail, planner messed up */
			Assert(var->varno == scanrelid);
			Assert(var->varlevelsup == 0);

			/* GPU projection cannot contain whole-row var */
			if (var->varattno == InvalidAttrNumber)
				return NIL;

			/*
			 * check whether the original tlist matches the physical layout
			 * of the base relation. GPU can reorder the var reference
			 * regardless of the data-type support.
			 */
			if (var->varattno != attnum || attnum > tupdesc->natts)
				compatible_tlist = false;
			else
			{
				Form_pg_attribute	attr = tupdesc->attrs[attnum-1];

				/* should not be a reference to dropped columns */
				Assert(!attr->attisdropped);
				/* See the logic in tlist_matches_tupdesc */
				if (var->vartype != attr->atttypid ||
					(var->vartypmod != attr->atttypmod &&
					 var->vartypmod != -1))
					compatible_tlist = false;
			}
			/* add a primitive var-node on the tlist_dev */
			if (!add_unique_expression((Expr *) var, &tlist_dev, false))
				compatible_tlist = false;
		}
		else if (pgstrom_device_expression(tle->expr))
		{
			/* add device executable expression onto the tlist_dev */
			add_unique_expression(tle->expr, &tlist_dev, false);
			/* of course, it is not a physically compatible tlist */
			compatible_tlist = false;
		}
		else
		{
			/*
			 * Elsewhere, expression is not device executable
			 *
			 * MEMO: We may be able to process Const/Param but no data-type
			 * support on the device side, as long as its length is small
			 * enought. However, we don't think it has frequent use cases
			 * right now.
			 */
			List	   *vars_list = pull_vars_of_level((Node *)tle->expr, 0);
			ListCell   *cell;

			foreach (cell, vars_list)
			{
				Var	   *var = lfirst(cell);
				if (var->varattno == InvalidAttrNumber)
					return NIL;		/* no whole-row support */
				add_unique_expression((Expr *)var, &tlist_dev, false);
			}
			list_free(vars_list);
			/* of course, it is not a physically compatible tlist */
			compatible_tlist = false;
		}
		attnum++;
	}

	/* Is the tlist shorter than relation's definition? */
	if (RelationGetNumberOfAttributes(relation) != attnum)
		compatible_tlist = false;

	/*
	 * Host quals needs 
	 */
	if (host_quals)
	{
		List	   *vars_list = pull_vars_of_level((Node *)host_quals, 0);
		ListCell   *cell;

		foreach (cell, vars_list)
		{
			Var	   *var = lfirst(cell);
			if (var->varattno == InvalidAttrNumber)
				return NIL;		/* no whole-row support */
			add_unique_expression((Expr *)var, &tlist_dev, false);
		}
		list_free(vars_list);
	}

	/*
	 * Device quals need junk var-nodes
	 */
	if (dev_quals)
	{
		List	   *vars_list = pull_vars_of_level((Node *)dev_quals, 0);
		ListCell   *cell;

		foreach (cell, vars_list)
		{
			Var	   *var = lfirst(cell);
			if (var->varattno == InvalidAttrNumber)
				return NIL;		/* no whole-row support */
			add_unique_expression((Expr *)var, &tlist_dev, true);
		}
		list_free(vars_list);
	}

	/*
	 * At this point, device projection is "executable".
	 * However, if compatible_tlist == true, it implies the upper node
	 * expects physically compatible tuple, thus, it is uncertain whether
	 * we should run GpuProjection for this GpuScan.
	 */
	if (compatible_tlist)
		return NIL;
	return tlist_dev;
}

/*
 * bufsz_estimate_gpuscan_projection - GPU Projection may need larger
 * destination buffer than the source buffer. 
 */
static void
bufsz_estimate_gpuscan_projection(RelOptInfo *baserel, Relation relation,
								  List *tlist_dev,
								  cl_int *p_proj_row_extra,
								  cl_int *p_proj_slot_extra)
{
	TupleDesc	tupdesc = RelationGetDescr(relation);
	cl_int		proj_src_extra;
	cl_int		proj_row_extra;
	cl_int		proj_slot_extra;
	AttrNumber	anum;
	int16		typlen;
	bool		typbyval;
	char		typalign;
	ListCell   *lc;

	proj_row_extra = offsetof(HeapTupleHeaderData,
							  t_bits[BITMAPLEN(list_length(tlist_dev))]);
	proj_slot_extra = 0;

	foreach (lc, tlist_dev)
	{
		TargetEntry *tle = lfirst(lc);
		Oid		type_oid = exprType((Node *)tle->expr);
		int32	type_mod = exprTypmod((Node *)tle->expr);

		/* alignment */
		get_typlenbyvalalign(type_oid, &typlen, &typbyval, &typalign);
		proj_row_extra = att_align_nominal(proj_row_extra, typalign);

		if (IsA(tle->expr, Var))
		{
			Var	   *var = (Var *) tle->expr;

			Assert(var->vartype == type_oid &&
				   var->vartypmod == type_mod);
			Assert(var->varno == baserel->relid &&
				   var->varattno >= baserel->min_attr &&
				   var->varattno <= baserel->max_attr);
			proj_row_extra += baserel->attr_widths[var->varattno -
												   baserel->min_attr];
		}
		else if (IsA(tle->expr, Const))
		{
			Const  *con = (Const *) tle->expr;

			/* raw-data is the most reliable information source :) */
			if (!con->constisnull)
			{
				proj_row_extra += (con->constlen > 0
								   ? con->constlen
								   : VARSIZE_ANY(con->constvalue));
			}
		}
		else
		{
			proj_row_extra = att_align_nominal(proj_row_extra, typalign);
			proj_row_extra += get_typavgwidth(type_oid, type_mod);

			/*
			 * In case of KDS_FORMAT_SLOT, it needs extra buffer only when
			 * expression has data-type (a) with internal format (like
			 * NUMERIC right now), or (b) with fixed-length but indirect
			 * references.
			 */
			if (type_oid == NUMERICOID)
				proj_slot_extra += 32;	/* enough space for internal format */
			else if (typlen > 0 && !typbyval)
				proj_slot_extra += MAXALIGN(typlen);
		}
	}
	proj_row_extra = MAXALIGN(proj_row_extra);

	/*
	 * Length of the source relation
	 */
	proj_src_extra = offsetof(HeapTupleHeaderData,
							  t_bits[BITMAPLEN(baserel->max_attr)]);
	for (anum = 1; anum <= baserel->max_attr; anum++)
	{
		Form_pg_attribute	attr = tupdesc->attrs[anum - 1];

		proj_src_extra = att_align_nominal(proj_src_extra, attr->attalign);
		proj_src_extra += baserel->attr_widths[anum - baserel->min_attr];
	}
	proj_src_extra = MAXALIGN(proj_src_extra);

	*p_proj_row_extra = (proj_row_extra > proj_src_extra
						 ? proj_row_extra - proj_src_extra : 0);
	*p_proj_slot_extra = proj_slot_extra;
}

/*
 * create_gpuscan_plan - construction of a new GpuScan plan node
 */
static Plan *
create_gpuscan_plan(PlannerInfo *root,
					RelOptInfo *baserel,
					CustomPath *best_path,
					List *tlist,
					List *clauses,
					List *custom_children)
{
	CustomScan	   *cscan;
	RangeTblEntry  *rte;
	Relation		relation;
	GpuScanInfo	   *gs_info;
	List		   *host_quals = NIL;
	List		   *dev_quals = NIL;
	List		   *tlist_dev = NIL;
	ListCell	   *cell;
	cl_int			proj_row_extra = 0;
	cl_int			proj_slot_extra = 0;
	StringInfoData	kern;
	StringInfoData	source;
	codegen_context	context;

	/* It should be a base relation */
	Assert(baserel->relid > 0);
	Assert(baserel->rtekind == RTE_RELATION);
	Assert(custom_children == NIL);

	/*
	 * Distribution of clauses into device executable and others.
	 *
	 * NOTE: Why we don't sort out on Path construction stage is,
	 * create_scan_plan() may add parameterized scan clause, thus
	 * we have to delay the final decision until this point.
	 */
	foreach (cell, clauses)
	{
		RestrictInfo   *rinfo = lfirst(cell);

		if (!pgstrom_device_expression(rinfo->clause))
			host_quals = lappend(host_quals, rinfo);
		else
			dev_quals = lappend(dev_quals, rinfo);
	}
	/* Reduce RestrictInfo list to bare expressions; ignore pseudoconstants */
	host_quals = extract_actual_clauses(host_quals, false);
    dev_quals = extract_actual_clauses(dev_quals, false);

	/*
	 * Code construction for the CUDA kernel code
	 */
	rte = planner_rt_fetch(baserel->relid, root);
	relation = heap_open(rte->relid, NoLock);

	initStringInfo(&kern);
	initStringInfo(&source);
	pgstrom_init_codegen_context(&context);
	codegen_gpuscan_quals(&kern, &context, baserel->relid, dev_quals);

	tlist_dev = build_gpuscan_projection(baserel->relid, relation,
										 tlist, host_quals, dev_quals);
	if (tlist_dev != NIL)
	{
		bufsz_estimate_gpuscan_projection(baserel, relation, tlist_dev,
										  &proj_row_extra,
										  &proj_slot_extra);
		context.param_refs = NULL;
		codegen_gpuscan_projection(&kern, &context, baserel->relid,
								   relation, tlist_dev);
	}
	heap_close(relation, NoLock);

	pgstrom_codegen_func_declarations(&source, &context);
	pgstrom_codegen_expr_declarations(&source, &context);
	appendStringInfoString(&source, kern.data);
	pfree(kern.data);

	/*
	 * Construction of GpuScanPlan node; on top of CustomPlan node
	 */
	cscan = makeNode(CustomScan);
	cscan->scan.plan.targetlist = tlist;
	cscan->scan.plan.qual = host_quals;
	cscan->scan.plan.lefttree = NULL;
	cscan->scan.plan.righttree = NULL;
	cscan->scan.scanrelid = baserel->relid;
	cscan->flags = best_path->flags;
	cscan->methods = &gpuscan_plan_methods;
	cscan->custom_plans = NIL;

	gs_info = (GpuScanInfo *)newNode(sizeof(GpuScanInfo),
									 T_ExtensibleNode);
	gs_info->ex.extnodename = GPUSCANINFO_EXNODE_NAME;
	gs_info->kern_source = source.data;
	gs_info->extra_flags = context.extra_flags | DEVKERNEL_NEEDS_GPUSCAN;
	gs_info->proj_row_extra = proj_row_extra;
	gs_info->proj_slot_extra = proj_slot_extra;
	cscan->custom_private = list_make1(gs_info);
	form_gpuscan_custom_exprs(cscan, context.used_params, dev_quals);
	cscan->custom_scan_tlist = tlist_dev;

	return &cscan->scan.plan;
}

#if 1
/*
 * pgstrom_path_is_gpuscan
 *
 * It returns true, if supplied path node is gpuscan.
 */
bool
pgstrom_path_is_gpuscan(const Path *path)
{
	if (IsA(path, CustomPath) &&
		path->pathtype == T_CustomScan &&
		((CustomPath *) path)->methods == &gpuscan_path_methods)
		return true;
	return false;
}

/*
 * pgstrom_plan_is_gpuscan
 *
 * It returns true, if supplied plan node is gpuscan.
 */
bool
pgstrom_plan_is_gpuscan(const Plan *plan)
{
	CustomScan	   *cscan = (CustomScan *) plan;

	if (IsA(cscan, CustomScan) && cscan->methods == &gpuscan_plan_methods)
		return true;
	return false;
}
#endif

/*
 * assign_gpuscan_session_info
 *
 * Gives some definitions to the static portion of GpuScan implementation
 */
void
assign_gpuscan_session_info(StringInfo buf, GpuTaskState_v2 *gts)
{
	CustomScan *cscan = (CustomScan *)gts->css.ss.ps.plan;

	Assert(pgstrom_plan_is_gpuscan((Plan *) cscan));

	if (cscan->custom_scan_tlist != NIL)
	{
		appendStringInfo(
			buf,
			"#define GPUSCAN_DEVICE_PROJECTION          1\n"
			"#define GPUSCAN_DEVICE_PROJECTION_NFIELDS  %d\n\n",
			list_length(cscan->custom_scan_tlist));
	}
}

/*
 * gpuscan_create_scan_state - allocation of GpuScanState
 */
static Node *
gpuscan_create_scan_state(CustomScan *cscan)
{
	GpuScanState   *gss = palloc0(sizeof(GpuScanState));

	/* Set tag and executor callbacks */
	NodeSetTag(gss, T_CustomScanState);
	gss->gts.css.flags = cscan->flags;
	if (cscan->methods == &gpuscan_plan_methods)
		gss->gts.css.methods = &gpuscan_exec_methods;
	else
		elog(ERROR, "Bug? unexpected CustomPlanMethods");

	return (Node *) gss;
}

/*
 * ExecInitGpuScan
 */
static void
ExecInitGpuScan(CustomScanState *node, EState *estate, int eflags)
{
	Relation		scan_rel = node->ss.ss_currentRelation;
	GpuContext_v2  *gcontext = NULL;
	GpuScanState   *gss = (GpuScanState *) node;
	CustomScan	   *cscan = (CustomScan *)node->ss.ps.plan;
	GpuScanInfo	   *gs_info = linitial(cscan->custom_private);
	List		   *used_params;
	List		   *dev_quals;
	char		   *kern_define;
	ProgramId		program_id;
	bool			with_connection = ((eflags & EXEC_FLAG_EXPLAIN_ONLY) == 0);

	deform_gpuscan_custom_exprs(cscan, &used_params, &dev_quals);

	/* gpuscan should not have inner/outer plan right now */
	Assert(outerPlan(node) == NULL);
	Assert(innerPlan(node) == NULL);

	/* activate a GpuContext for CUDA kernel execution */
	gcontext = GetGpuContext(with_connection);

	/* setup common GpuTaskState fields */
	pgstromInitGpuTaskState(&gss->gts,
							gcontext,
							GpuTaskKind_GpuScan,
							used_params,
							estate);
	gss->gts.cb_next_task   = gpuscan_next_task;
	gss->gts.cb_next_tuple  = gpuscan_next_tuple;
	gss->gts.cb_switch_task = NULL;
	if (pgstrom_bulkexec_enabled &&
		gss->gts.css.ss.ps.qual == NIL &&		/* no host quals */
		gss->gts.css.ss.ps.ps_ProjInfo == NULL)	/* no host projection */
		gss->gts.cb_bulk_exec = pgstromBulkExecGpuTaskState;
	else
		gss->gts.cb_bulk_exec = NULL;	/* BulkExec not supported */

	/* initialize device tlist for CPU fallback */
	gss->dev_tlist = (List *)
		ExecInitExpr((Expr *) cscan->custom_scan_tlist, &gss->gts.css.ss.ps);
	/* initialize device qualifiers also, for CPU fallback */
	gss->dev_quals = (List *)
		ExecInitExpr((Expr *) dev_quals, &gss->gts.css.ss.ps);
	/* true, if device projection is needed */
	gss->dev_projection = (cscan->custom_scan_tlist != NIL);
	/* device projection related resource consumption */
	gss->proj_row_extra = gs_info->proj_row_extra;
	gss->proj_slot_extra = gs_info->proj_slot_extra;
	/* 'tableoid' should not change during relation scan */
	gss->scan_tuple.t_tableOid = RelationGetRelid(scan_rel);
	/* initialize resource for CPU fallback */
	gss->base_slot = MakeSingleTupleTableSlot(RelationGetDescr(scan_rel));
	if (gss->dev_projection)
	{
		ExprContext	   *econtext = gss->gts.css.ss.ps.ps_ExprContext;
		TupleTableSlot *scan_slot = gss->gts.css.ss.ss_ScanTupleSlot;

		gss->base_proj = ExecBuildProjectionInfo(gss->dev_tlist,
												 econtext,
												 scan_slot,
												 RelationGetDescr(scan_rel));
	}
	else
		gss->base_proj = NULL;

	/* Get CUDA program and async build if any */
	kern_define = pgstrom_build_session_info(gs_info->extra_flags, &gss->gts);
	program_id = pgstrom_create_cuda_program(gcontext,
											 gs_info->extra_flags,
											 gs_info->kern_source,
											 kern_define,
											 with_connection);
	gss->gts.program_id = program_id;
}

/*
 * gpuscan_exec_recheck
 *
 * Routine of EPQ recheck on GpuScan. If any, HostQual shall be checked
 * on ExecScan(), all we have to do here is recheck of device qualifier.
 */
static bool
ExecReCheckGpuScan(CustomScanState *node, TupleTableSlot *slot)
{
	GpuScanState   *gss = (GpuScanState *) node;
	ExprContext	   *econtext = node->ss.ps.ps_ExprContext;
	HeapTuple		tuple = slot->tts_tuple;
	TupleTableSlot *scan_slot	__attribute__((unused));
	ExprDoneCond	is_done;

	/*
	 * Does the tuple meet the device qual condition?
	 * Please note that we should not use the supplied 'slot' as is,
	 * because it may not be compatible with relations's definition
	 * if device projection is valid.
	 */
	ExecStoreTuple(tuple, gss->base_slot, InvalidBuffer, false);
	econtext->ecxt_scantuple = gss->base_slot;
	ResetExprContext(econtext);

	if (!ExecQual(gss->dev_quals, econtext, false))
		return false;

	if (gss->base_proj)
	{
		/*
		 * NOTE: If device projection is valid, we have to adjust the
		 * supplied tuple (that follows the base relation's definition)
		 * into ss_ScanTupleSlot, to fit tuple descriptor of the supplied
		 * 'slot'.
		 */
		Assert(!slot->tts_shouldFree);
		ExecClearTuple(slot);

		scan_slot = ExecProject(gss->base_proj, &is_done);
		Assert(scan_slot == slot);
	}
	return true;
}

/*
 * ExecGpuScan
 */
static TupleTableSlot *
ExecGpuScan(CustomScanState *node)
{
	return ExecScan(&node->ss,
					(ExecScanAccessMtd) pgstromExecGpuTaskState,
					(ExecScanRecheckMtd) ExecReCheckGpuScan);
}

/*
 * ExecEndGpuScan
 */
static void
ExecEndGpuScan(CustomScanState *node)
{
	GpuScanState	   *gss = (GpuScanState *)node;

	/* reset fallback resources */
	if (gss->base_slot)
		ExecDropSingleTupleTableSlot(gss->base_slot);
	pgstromReleaseGpuTaskState(&gss->gts);
}

/*
 * ExecReScanGpuScan
 */
static void
ExecReScanGpuScan(CustomScanState *node)
{
	GpuScanState	   *gss = (GpuScanState *) node;

	/* common rescan handling */
	pgstromRescanGpuTaskState(&gss->gts);
	/* rewind the position to read */
	gpuscanRewindScanChunk(&gss->gts);
}

/*
 * ExecGpuScanEstimateDSM - return required size of shared memory
 */
static Size
ExecGpuScanEstimateDSM(CustomScanState *node,
					   ParallelContext *pcxt)
{
	EState	   *estate = node->ss.ps.state;

	node->pscan_len = heap_parallelscan_estimate(estate->es_snapshot);
	shm_toc_estimate_chunk(&pcxt->estimator, node->pscan_len);
	shm_toc_estimate_keys(&pcxt->estimator, 1);

	return 0;
}

/*
 * ExecGpuScanInitDSM - initialize the coordinate memory on the master backend
 */
static void
ExecGpuScanInitDSM(CustomScanState *node,
				   ParallelContext *pcxt,
				   void *coordinate)
{
	EState	   *estate = node->ss.ps.state;
	ParallelHeapScanDesc pscan;

	pscan = shm_toc_allocate(pcxt->toc, node->pscan_len);
	heap_parallelscan_initialize(pscan,
								 node->ss.ss_currentRelation,
								 estate->es_snapshot);
	shm_toc_insert(pcxt->toc, node->ss.ps.plan->plan_node_id, pscan);
	node->ss.ss_currentScanDesc =
		heap_beginscan_parallel(node->ss.ss_currentRelation, pscan);
}

/*
 * ExecGpuScanInitWorker - initialize GpuScan on the backend worker process
 */
static void
ExecGpuScanInitWorker(CustomScanState *node,
					  shm_toc *toc,
					  void *coordinate)
{
	ParallelHeapScanDesc pscan;

	pscan = shm_toc_lookup(toc, node->ss.ps.plan->plan_node_id);
	node->ss.ss_currentScanDesc =
		heap_beginscan_parallel(node->ss.ss_currentRelation, pscan);
}

/*
 * ExplainGpuScan - EXPLAIN callback
 */
static void
ExplainGpuScan(CustomScanState *node, List *ancestors, ExplainState *es)
{
	GpuScanState   *gss = (GpuScanState *) node;
	CustomScan	   *cscan = (CustomScan *) gss->gts.css.ss.ps.plan;
	List		   *used_params;
	List		   *dev_quals;
	List		   *dcontext;
	List		   *dev_proj = NIL;
	char		   *exprstr;
	ListCell	   *lc;

	deform_gpuscan_custom_exprs(cscan, &used_params, &dev_quals);

	/* Set up deparsing context */
	dcontext = set_deparse_context_planstate(es->deparse_cxt,
											 (Node *)&gss->gts.css.ss.ps,
											 ancestors);
	/* Show device projection */
	foreach (lc, cscan->custom_scan_tlist)
	{
		TargetEntry	   *tle = lfirst(lc);

		if (!tle->resjunk)
			dev_proj = lappend(dev_proj, tle->expr);
	}

	if (dev_proj != NIL)
	{
		exprstr = deparse_expression((Node *)dev_proj, dcontext,
									 es->verbose, false);
		ExplainPropertyText("GPU Projection", exprstr, es);
	}

	/* Show device filters */
	if (dev_quals != NIL)
	{
		Node   *dev_quals_unified = (Node *)make_ands_explicit(dev_quals);

		exprstr = deparse_expression(dev_quals_unified, dcontext,
									 es->verbose, false);
		ExplainPropertyText("GPU Filter", exprstr, es);
	}
	/* common portion of EXPLAIN */
	pgstromExplainGpuTaskState(&gss->gts, es);
}






/*
 * gpuscan_create_task - constructor of GpuScanTask
 */
static GpuScanTask *
gpuscan_create_task(GpuScanState *gss, pgstrom_data_store *pds_src)
{
	TupleDesc			scan_tupdesc = GTS_GET_SCAN_TUPDESC(gss);
	GpuContext_v2	   *gcontext = gss->gts.gcontext;
	kern_data_store	   *kds_src = &pds_src->kds;
	kern_resultbuf	   *kresults;
	pgstrom_data_store *pds_dst;
	GpuScanTask		   *gscan;
	Size				length;

	/*
	 * allocation of the destination buffer
	 */
	if (gss->gts.row_format)
	{
		/*
		 * NOTE: When we have no device projection and row-format
		 * is required, we don't need to have destination buffer.
		 * kern_resultbuf will have offset of the visible rows,
		 * so we can reference pds_src as original PG-Strom did.
		 */
		if (!gss->dev_projection)
			pds_dst = NULL;
		else
		{
			pds_dst = PDS_create_row(gcontext,
									 scan_tupdesc,
									 kds_src->length +
									 gss->proj_row_extra * kds_src->nitems);
		}
	}
	else
	{
		pds_dst = PDS_create_slot(gcontext,
								  scan_tupdesc,
								  kds_src->nitems,
								  gss->proj_slot_extra * kds_src->nitems,
								  false);
	}

	/*
	 * allocation of pgstrom_gpuscan
	 */
	length = (STROMALIGN(offsetof(GpuScanTask, kern.kparams)) +
			  STROMALIGN(gss->gts.kern_params->length) +
			  STROMALIGN(offsetof(kern_resultbuf,
								  results[pds_dst ? 0 : kds_src->nitems])));
	gscan = dmaBufferAlloc(gcontext, length);
	memset(gscan, 0, offsetof(GpuScanTask, kern));
	pgstromInitGpuTask(&gss->gts, &gscan->task);
	gscan->dev_projection = gss->dev_projection;
	gscan->pds_src = pds_src;
	gscan->pds_dst = pds_dst;

	/* kern_parambuf */
	memcpy(KERN_GPUSCAN_PARAMBUF(&gscan->kern),
		   gss->gts.kern_params,
		   gss->gts.kern_params->length);
	/* kern_resultbuf */
	kresults = KERN_GPUSCAN_RESULTBUF(&gscan->kern);
	memset(kresults, 0, sizeof(kern_resultbuf));
	kresults->nrels = 1;
	if (gss->dev_quals != NIL)
		kresults->nrooms = kds_src->nitems;
	else
		kresults->all_visible = true;
	gscan->kresults = kresults;

	return gscan;
}

/*
 * gpuscanExecScanChunk - read the relation by one chunk
 */
pgstrom_data_store *
gpuscanExecScanChunk(GpuTaskState_v2 *gts, Size chunk_length)
{
	Relation		base_rel = gts->css.ss.ss_currentRelation;
	TupleDesc		tupdesc = RelationGetDescr(base_rel);
	HeapScanDesc	scan = gts->css.ss.ss_currentScanDesc;
	pgstrom_data_store *pds = NULL;
	bool			finished = false;
	struct timeval	tv1, tv2;

	/* return NULL if relation is empty */
	if (scan->rs_nblocks == 0 || scan->rs_numblocks == 0)
		return NULL;

	if (scan->rs_cblock == InvalidBlockNumber)
		scan->rs_cblock = scan->rs_startblock;
	else if (scan->rs_cblock == scan->rs_startblock)
		return NULL;	/* already goes around the relation */
	Assert(scan->rs_cblock < scan->rs_nblocks);

	InstrStartNode(&gts->outer_instrument);
	PERFMON_BEGIN(&gts->pfm, &tv1);
	pds = PDS_create_row(gts->gcontext,
						 tupdesc,
						 chunk_length);
	pds->kds.table_oid = RelationGetRelid(base_rel);

	/*
	 * TODO: We have to stop block insert if and when device projection
	 * will increase the buffer consumption than threshold.
	 * OR,
	 * specify smaller chunk by caller. GpuScan may become wise using
	 * adaptive buffer size control by row selevtivity on run-time.
	 */

	/*
	 * TODO: Block number has to be fetched from the shared memory region,
	 * when GpuScan is parallel-aware
	 */

	/* fill up this data-store */
	while (!finished)
	{
		if (PDS_insert_block(pds, base_rel,
							 scan->rs_cblock,
							 scan->rs_snapshot,
							 scan->rs_strategy) < 0)
			break;

		/* move to the next block */
		scan->rs_cblock++;
		if (scan->rs_cblock >= scan->rs_nblocks)
			scan->rs_cblock = 0;
		if (scan->rs_syncscan)
			ss_report_location(scan->rs_rd, scan->rs_cblock);
		/* end of the scan? */
		if (scan->rs_cblock == scan->rs_startblock ||
			(scan->rs_numblocks != InvalidBlockNumber &&
			 --scan->rs_numblocks == 0))
			break;
	}

	if (pds->kds.nitems == 0)
	{
		PDS_release(pds);
		pds = NULL;
	}
	PERFMON_END(&gts->pfm, time_outer_load, &tv1, &tv2);
	InstrStopNode(&gts->outer_instrument,
				  !pds ? 0.0 : (double)pds->kds.nitems);
	return pds;
}

/*
 * gpuscan_next_task
 */
<<<<<<< HEAD
static GpuTask_v2 *
gpuscan_next_task(GpuTaskState_v2 *gts)
=======
void
pgstrom_rewind_scan_chunk(GpuTaskState *gts)
{
	InstrEndLoop(&gts->outer_instrument);
	Assert(gts->css.ss.ss_currentRelation != NULL);
	heap_rescan(gts->css.ss.ss_currentScanDesc, NULL);
	ExecScanReScan(&gts->css.ss);
}

static GpuTask *
gpuscan_next_chunk(GpuTaskState *gts)
>>>>>>> 679be1af
{
	GpuScanState	   *gss = (GpuScanState *) gts;
	GpuScanTask		   *gscan;
	pgstrom_data_store *pds;

	pds = gpuscanExecScanChunk(gts, pgstrom_chunk_size());
	if (!pds)
		return NULL;
	gscan = gpuscan_create_task(gss, pds);

	return &gscan->task;
}

/*
 * gpuscan_next_tuple
 */
static TupleTableSlot *
gpuscan_next_tuple(GpuTaskState_v2 *gts)
{
	GpuScanState   *gss = (GpuScanState *) gts;
	GpuScanTask	   *gscan = (GpuScanTask *) gts->curr_task;
	TupleTableSlot *slot = NULL;
	struct timeval	tv1, tv2;

	PERFMON_BEGIN(&gss->gts.pfm, &tv1);
	if (!gscan->task.cpu_fallback)
	{
		if (gscan->pds_dst)
		{
			pgstrom_data_store *pds_dst = gscan->pds_dst;

			if (gss->gts.curr_index < pds_dst->kds.nitems)
			{
				slot = gss->gts.css.ss.ss_ScanTupleSlot;
				ExecClearTuple(slot);
				if (!pgstrom_fetch_data_store(slot, pds_dst,
											  gss->gts.curr_index++,
											  &gss->scan_tuple))
					elog(ERROR, "failed to fetch a record from pds");
			}
		}
		else
		{
			pgstrom_data_store *pds_src = gscan->pds_src;
			kern_resultbuf	   *kresults = gscan->kresults;

			/*
			 * We should not inject GpuScan for all-visible with no device
			 * projection; GPU has no actual works in other words.
			 * NOTE: kresults->results[] keeps offset from the head of
			 * kds_src.
			 */
			Assert(!kresults->all_visible);
			if (gss->gts.curr_index < kresults->nitems)
			{
				HeapTuple		tuple = &gss->scan_tuple;
				kern_tupitem   *tupitem = (kern_tupitem *)
					((char *)&pds_src->kds +
					 kresults->results[gss->gts.curr_index++]);

				slot = gss->gts.css.ss.ss_ScanTupleSlot;
				tuple->t_len = tupitem->t_len;
				tuple->t_self = tupitem->t_self;
				tuple->t_data = &tupitem->htup;
				ExecStoreTuple(tuple, slot, InvalidBuffer, false);
			}
		}
	}
	else
	{
		/*
		 * If GPU kernel returned StromError_CpuReCheck, we have to
		 * evaluate dev_quals by ourselves, then adjust tuple format
		 * according to custom_scan_tlist.
		 */
		pgstrom_data_store *pds_src = gscan->pds_src;

		while (gss->gts.curr_index < pds_src->kds.nitems)
		{
			cl_uint			index = gss->gts.curr_index++;
			ExprContext	   *econtext = gss->gts.css.ss.ps.ps_ExprContext;
			ExprDoneCond	is_done;

			ExecClearTuple(gss->base_slot);
			if (!pgstrom_fetch_data_store(gss->base_slot, pds_src, index,
										  &gss->scan_tuple))
				elog(ERROR, "failed to fetch a record from pds");

			ResetExprContext(econtext);
			econtext->ecxt_scantuple = gss->base_slot;

			/*
			 * step.1 - evaluate dev_quals if any
			 */
			if (gss->dev_quals != NIL)
			{
				if (!ExecQual(gss->dev_quals, econtext, false))
					continue;
			}

			/*
			 * step.2 - makes a projection if any
			 */
			if (gss->base_proj == NULL)
				slot = gss->base_slot;
			else
			{
				slot = ExecProject(gss->base_proj, &is_done);
				if (is_done == ExprEndResult)
				{
					/* tuple fails qual, so free per-tuple memory and try
					 * again.
					 * XXX - Is logic really right? needs to be checked */
					ResetExprContext(econtext);
					slot = NULL;
					continue;
				}
			}
			break;
		}
	}
	PERFMON_END(&gss->gts.pfm, time_materialize, &tv1, &tv2);

	return slot;
}

/*
 * gpuscanRewindScanChunk
 */
void
gpuscanRewindScanChunk(GpuTaskState_v2 *gts)
{
	InstrEndLoop(&gts->outer_instrument);
	Assert(gts->css.ss.ss_currentRelation != NULL);
	heap_rescan(gts->css.ss.ss_currentScanDesc, NULL);
}









/*
 * Extensible node support for GpuScanInfo
 */
static void
gpuscan_info_copy(ExtensibleNode *__newnode, const ExtensibleNode *__oldnode)
{
	GpuScanInfo		   *newnode = (GpuScanInfo *)__newnode;
	const GpuScanInfo  *oldnode = (const GpuScanInfo *)__oldnode;

	COPY_STRING_FIELD(kern_source);
	COPY_SCALAR_FIELD(extra_flags);
	COPY_SCALAR_FIELD(proj_row_extra);
	COPY_SCALAR_FIELD(proj_slot_extra);
}

static bool
gpuscan_info_equal(const ExtensibleNode *__a, const ExtensibleNode *__b)
{
	GpuScanInfo		   *a = (GpuScanInfo *)__a;
	const GpuScanInfo  *b = (GpuScanInfo *)__b;

	COMPARE_STRING_FIELD(kern_source);
	COMPARE_SCALAR_FIELD(extra_flags);
	COMPARE_SCALAR_FIELD(proj_row_extra);
	COMPARE_SCALAR_FIELD(proj_slot_extra);

	return true;
}

static void
gpuscan_info_out(StringInfo str, const ExtensibleNode *__node)
{
	const GpuScanInfo  *node = (const GpuScanInfo *)__node;

	WRITE_STRING_FIELD(kern_source);
	WRITE_UINT_FIELD(extra_flags);
	WRITE_INT_FIELD(proj_row_extra);
	WRITE_INT_FIELD(proj_slot_extra);
}

static void
gpuscan_info_read(ExtensibleNode *node)
{
	READ_LOCALS(GpuScanInfo);

	READ_STRING_FIELD(kern_source);
	READ_UINT_FIELD(extra_flags);
	READ_INT_FIELD(proj_row_extra);
	READ_INT_FIELD(proj_slot_extra);
}


/*
 * gpuscan_cleanup_cuda_resources
 */
static void
gpuscan_cleanup_cuda_resources(GpuScanTask *gscan)
{
	CUresult	rc;

	PERFMON_EVENT_DESTROY(gscan, ev_dma_send_start);
	PERFMON_EVENT_DESTROY(gscan, ev_dma_send_stop);
	PERFMON_EVENT_DESTROY(gscan, ev_kern_exec_quals);
	PERFMON_EVENT_DESTROY(gscan, ev_dma_recv_start);
	PERFMON_EVENT_DESTROY(gscan, ev_dma_recv_stop);

	if (gscan->m_gpuscan)
	{
		rc = gpuMemFree_v2(gpuserv_gpu_context, gscan->m_gpuscan);
		if (rc != CUDA_SUCCESS)
			elog(WARNING, "failed on gpuMemFree: %s", errorText(rc));
	}
	/* ensure pointers are NULL */
	gscan->kern_exec_quals = NULL;
	gscan->kern_projection = NULL;
	gscan->m_gpuscan = 0UL;
	gscan->m_kds_src = 0UL;
	gscan->m_kds_dst = 0UL;
}

static void
gpuscan_respond_task(CUstream stream, CUresult status, void *private)
{
	GpuScanTask	   *gscan = private;
	bool			is_urgent;

	/* OK, routine is called back in the usual context */
	if (status == CUDA_SUCCESS)
	{
		if (pgstrom_cpu_fallback_enabled &&
			(gscan->kern.kerror.errcode == StromError_CpuReCheck ||
			 gscan->kern.kerror.errcode == StromError_DataStoreNoSpace))
		{
			/* clear the error code instead of the CPU fallback */
			gscan->kern.kerror.errcode = StromError_Success;
			gscan->task.cpu_fallback = true;
		}
		is_urgent = ( gscan->kern.kerror.errcode != StromError_Success);
	}
	else
	{
		gscan->kern.kerror.errcode = status;
		gscan->kern.kerror.kernel = StromKernel_CudaRuntime;
		gscan->kern.kerror.lineno = 0;
		is_urgent = true;
	}
	gpuservCompleteGpuTask(&gscan->task, is_urgent);
}

/*
 * gpuscan_process_task
 */
int
gpuscan_process_task(GpuTask_v2 *gputask,
					 CUmodule cuda_module,
					 CUstream cuda_stream)
{
	GpuScanTask		   *gscan = (GpuScanTask *) gputask;
	pgstrom_data_store *pds_src = gscan->pds_src;
	pgstrom_data_store *pds_dst = gscan->pds_dst;
	cl_uint				src_nitems = pds_src->kds.nitems;
	void			   *kern_args[5];
	size_t				offset;
	size_t				length;
	size_t				grid_size;
	size_t				block_size;
	CUresult			rc;

	/*
	 * Lookup GPU kernel functions
	 */
	rc = cuModuleGetFunction(&gscan->kern_exec_quals,
							 cuda_module,
							 "gpuscan_exec_quals");
	if (rc != CUDA_SUCCESS)
		elog(ERROR, "failed on cuModuleGetFunction: %s", errorText(rc));

	if (pds_dst)
	{
		rc = cuModuleGetFunction(&gscan->kern_projection,
								 cuda_module,
								 gscan->task.row_format
								 ? "gpuscan_projection_row"
								 : "gpuscan_projection_slot");
		if (rc != CUDA_SUCCESS)
			elog(ERROR, "failed on cuModuleGetFunction: %s", errorText(rc));
	}

	/*
	 * Allocation of device memory
	 */
	length = (GPUMEMALIGN(KERN_GPUSCAN_LENGTH(&gscan->kern)) +
			  GPUMEMALIGN(KERN_DATA_STORE_LENGTH(&pds_src->kds)));
	if (pds_dst)
		length += GPUMEMALIGN(KERN_DATA_STORE_LENGTH(&pds_dst->kds));

	rc = gpuMemAlloc_v2(gpuserv_gpu_context, &gscan->m_gpuscan, length);
	if (rc == CUDA_ERROR_OUT_OF_MEMORY)
		goto out_of_resource;
	else if (rc != CUDA_SUCCESS)
		elog(ERROR, "failed on gpuMemAlloc: %s", errorText(rc));

	gscan->m_kds_src = gscan->m_gpuscan +
		GPUMEMALIGN(KERN_GPUSCAN_LENGTH(&gscan->kern));
	if (pds_dst)
		gscan->m_kds_dst = gscan->m_kds_src +
			GPUMEMALIGN(KERN_DATA_STORE_LENGTH(&pds_src->kds));
	else
		gscan->m_kds_dst = 0UL;

	/*
	 * Creation of event objects, if needed
	 */
	PFMON_EVENT_CREATE(gscan, ev_dma_send_start);
	PFMON_EVENT_CREATE(gscan, ev_dma_send_stop);
	PFMON_EVENT_CREATE(gscan, ev_kern_exec_quals);
	PFMON_EVENT_CREATE(gscan, ev_dma_recv_start);
	PFMON_EVENT_CREATE(gscan, ev_dma_recv_stop);

	/*
	 * OK, enqueue a series of requests
	 */
	PERFMON_EVENT_RECORD(gscan, ev_dma_send_start, cuda_stream);

	offset = KERN_GPUSCAN_DMASEND_OFFSET(&gscan->kern);
	length = KERN_GPUSCAN_DMASEND_LENGTH(&gscan->kern);
	rc = cuMemcpyHtoDAsync(gscan->m_gpuscan,
						   (char *)&gscan->kern + offset,
						   length,
                           cuda_stream);
	if (rc != CUDA_SUCCESS)
		elog(ERROR, "failed on cuMemcpyHtoDAsync: %s", errorText(rc));
	gscan->bytes_dma_send += length;
    gscan->num_dma_send++;

	/*  kern_data_store *kds_src */
	length = KERN_DATA_STORE_LENGTH(&pds_src->kds);
	rc = cuMemcpyHtoDAsync(gscan->m_kds_src,
						   &pds_src->kds,
						   length,
						   cuda_stream);
	if (rc != CUDA_SUCCESS)
		elog(ERROR, "failed on cuMemcpyHtoDAsync: %s", errorText(rc));
    gscan->bytes_dma_send += length;
	gscan->num_dma_send++;

	/* kern_data_store *kds_dst, if any */
	if (pds_dst)
	{
		length = KERN_DATA_STORE_HEAD_LENGTH(&pds_dst->kds);
		rc = cuMemcpyHtoDAsync(gscan->m_kds_dst,
							   &pds_dst->kds,
							   length,
                               cuda_stream);
		if (rc != CUDA_SUCCESS)
			elog(ERROR, "failed on cuMemcpyHtoDAsync: %s", errorText(rc));
		gscan->bytes_dma_send += length;
		gscan->num_dma_send++;
	}

	PERFMON_EVENT_RECORD(gscan, ev_dma_send_stop, cuda_stream);

	/*
	 * KERNEL_FUNCTION(void)
	 * gpuscan_exec_quals(kern_gpuscan *kgpuscan,
	 *                    kern_data_store *kds_src)
	 */
	if (gscan->dev_projection)
	{
		optimal_workgroup_size(&grid_size,
							   &block_size,
							   gscan->kern_exec_quals,
							   gpuserv_cuda_device,
							   src_nitems,
							   0, sizeof(cl_uint));
		kern_args[0] = &gscan->m_gpuscan;
		kern_args[1] = &gscan->m_kds_src;

		rc = cuLaunchKernel(gscan->kern_exec_quals,
							grid_size, 1, 1,
							block_size, 1, 1,
                            sizeof(cl_uint) * block_size,
							cuda_stream,
							kern_args,
							NULL);
		if (rc != CUDA_SUCCESS)
			elog(ERROR, "failed on cuLaunchKernel: %s", errorText(rc));
		gscan->num_kern_exec_quals++;
	}
	else
	{
		/* no device qualifiers, thus, all rows are visible to projection */
		Assert(KERN_GPUSCAN_RESULTBUF(&gscan->kern)->all_visible);
	}

	PERFMON_EVENT_RECORD(gscan, ev_kern_exec_quals, cuda_stream);

	/*
	 * KERNEL_FUNCTION(void)
	 * gpuscan_projection_(row|slot)(kern_gpuscan *kgpuscan,
	 *                               kern_data_store *kds_src,
	 *                               kern_data_store *kds_dst)
	 */
	if (pds_dst)
	{
		optimal_workgroup_size(&grid_size,
							   &block_size,
							   gscan->kern_projection,
							   gpuserv_cuda_device,
							   src_nitems,
							   0, sizeof(cl_uint));
		kern_args[0] = &gscan->m_gpuscan;
		kern_args[1] = &gscan->m_kds_src;
		kern_args[2] = &gscan->m_kds_dst;

		rc = cuLaunchKernel(gscan->kern_projection,
							grid_size, 1, 1,
							block_size, 1, 1,
                            sizeof(cl_uint) * block_size,
							cuda_stream,
							kern_args,
							NULL);
		if (rc != CUDA_SUCCESS)
			elog(ERROR, "failed on cuLaunchKernel: %s", errorText(rc));
		gscan->num_kern_projection++;
	}

	/*
	 * Recv DMA call
	 */
	PERFMON_EVENT_RECORD(gscan, ev_dma_recv_start, cuda_stream);

	offset = KERN_GPUSCAN_DMARECV_OFFSET(&gscan->kern);
	length = KERN_GPUSCAN_DMARECV_LENGTH(&gscan->kern,
										 pds_dst ? 0 : pds_src->kds.nitems);
	rc = cuMemcpyDtoHAsync((char *)&gscan->kern + offset,
						   gscan->m_gpuscan + offset,
						   length,
                           cuda_stream);
	if (rc != CUDA_SUCCESS)
		elog(ERROR, "cuMemcpyDtoHAsync: %s", errorText(rc));
    gscan->bytes_dma_recv += length;
    gscan->num_dma_recv++;

	if (pds_dst)
	{
		length = KERN_DATA_STORE_LENGTH(&pds_dst->kds);
		rc = cuMemcpyDtoHAsync(&pds_dst->kds,
							   gscan->m_kds_dst,
							   length,
							   cuda_stream);
		if (rc != CUDA_SUCCESS)
			elog(ERROR, "cuMemcpyDtoHAsync: %s", errorText(rc));
		gscan->bytes_dma_recv += length;
		gscan->num_dma_recv++;
	}
	PERFMON_EVENT_RECORD(gscan, ev_dma_recv_stop, cuda_stream);

	/*
	 * register the callback
	 */
	rc = cuStreamAddCallback(cuda_stream,
							 gpuscan_respond_task,
							 gscan, 0);
	if (rc != CUDA_SUCCESS)
		elog(ERROR, "cuStreamAddCallback: %s", errorText(rc));
	return 0;

out_of_resource:
	gpuscan_cleanup_cuda_resources(gscan);
	return 1;
}

/*
 * gpuscan_complete_task
 */
int
gpuscan_complete_task(GpuTask_v2 *gputask)
{
	GpuScanTask	   *gscan = (GpuScanTask *) gputask;

	if (gscan->kern.kerror.errcode != StromError_Success)
		elog(ERROR, "GPU kernel internal error: %s",
			 errorTextKernel(&gscan->kern.kerror));

	PERFMON_EVENT_ELAPSED(gscan, time_dma_send,
						  ev_dma_send_start,
						  ev_dma_send_stop);
	PERFMON_EVENT_ELAPSED(gscan, time_kern_exec_quals,
						  ev_dma_send_stop,
						  ev_kern_exec_quals);
	PERFMON_EVENT_ELAPSED(gscan, time_kern_projection,
						  ev_kern_exec_quals,
						  ev_dma_recv_start);
	PERFMON_EVENT_ELAPSED(gscan, time_dma_recv,
						  ev_dma_recv_start,
						  ev_dma_recv_stop);

	gpuscan_cleanup_cuda_resources(gscan);

	return 0;
}

/*
 * gpuscan_release_task
 */
void
gpuscan_release_task(GpuTask_v2 *gputask)
{
	GpuScanTask	   *gscan = (GpuScanTask *) gputask;

	if (gscan->pds_src)
		PDS_release(gscan->pds_src);
	if (gscan->pds_dst)
		PDS_release(gscan->pds_dst);
	dmaBufferFree(gscan);
}

/*
 * pgstrom_init_gpuscan
 */
void
pgstrom_init_gpuscan(void)
{
	/* pg_strom.enable_gpuscan */
	DefineCustomBoolVariable("pg_strom.enable_gpuscan",
							 "Enables the use of GPU accelerated full-scan",
							 NULL,
							 &enable_gpuscan,
							 true,
							 PGC_USERSET,
							 GUC_NOT_IN_SAMPLE,
							 NULL, NULL, NULL);
	/* pg_strom.pullup_outer_scan */
	DefineCustomBoolVariable("pg_strom.pullup_outer_scan",
							 "Enables to pull up simple outer scan",
							 NULL,
							 &enable_pullup_outer_scan,
							 true,
							 PGC_USERSET,
                             GUC_NOT_IN_SAMPLE,
                             NULL, NULL, NULL);
	/* setup GpuScanInfo serialization */
	memset(&gpuscan_info_methods, 0, sizeof(gpuscan_info_methods));
	gpuscan_info_methods.extnodename	= GPUSCANINFO_EXNODE_NAME;
	gpuscan_info_methods.node_size		= sizeof(GpuScanInfo);
	gpuscan_info_methods.nodeCopy		= gpuscan_info_copy;
	gpuscan_info_methods.nodeEqual		= gpuscan_info_equal;
	gpuscan_info_methods.nodeOut		= gpuscan_info_out;
	gpuscan_info_methods.nodeRead		= gpuscan_info_read;
	RegisterExtensibleNodeMethods(&gpuscan_info_methods);

	/* setup path methods */
	memset(&gpuscan_path_methods, 0, sizeof(gpuscan_path_methods));
	gpuscan_path_methods.CustomName			= "GpuScan";
	gpuscan_path_methods.PlanCustomPath		= create_gpuscan_plan;

	/* setup plan methods */
	memset(&gpuscan_plan_methods, 0, sizeof(gpuscan_plan_methods));
	gpuscan_plan_methods.CustomName			= "GpuScan";
	gpuscan_plan_methods.CreateCustomScanState = gpuscan_create_scan_state;

	/* setup exec methods */
	memset(&gpuscan_exec_methods, 0, sizeof(gpuscan_exec_methods));
	gpuscan_exec_methods.CustomName         = "GpuScan";
	gpuscan_exec_methods.BeginCustomScan    = ExecInitGpuScan;
	gpuscan_exec_methods.ExecCustomScan     = ExecGpuScan;
	gpuscan_exec_methods.EndCustomScan      = ExecEndGpuScan;
	gpuscan_exec_methods.ReScanCustomScan   = ExecReScanGpuScan;
	gpuscan_exec_methods.EstimateDSMCustomScan = ExecGpuScanEstimateDSM;
	gpuscan_exec_methods.InitializeDSMCustomScan = ExecGpuScanInitDSM;
	gpuscan_exec_methods.InitializeWorkerCustomScan = ExecGpuScanInitWorker;
	gpuscan_exec_methods.ExplainCustomScan  = ExplainGpuScan;

	/* hook registration */
	set_rel_pathlist_next = set_rel_pathlist_hook;
	set_rel_pathlist_hook = gpuscan_add_scan_path;
}<|MERGE_RESOLUTION|>--- conflicted
+++ resolved
@@ -2115,22 +2115,8 @@
 /*
  * gpuscan_next_task
  */
-<<<<<<< HEAD
 static GpuTask_v2 *
 gpuscan_next_task(GpuTaskState_v2 *gts)
-=======
-void
-pgstrom_rewind_scan_chunk(GpuTaskState *gts)
-{
-	InstrEndLoop(&gts->outer_instrument);
-	Assert(gts->css.ss.ss_currentRelation != NULL);
-	heap_rescan(gts->css.ss.ss_currentScanDesc, NULL);
-	ExecScanReScan(&gts->css.ss);
-}
-
-static GpuTask *
-gpuscan_next_chunk(GpuTaskState *gts)
->>>>>>> 679be1af
 {
 	GpuScanState	   *gss = (GpuScanState *) gts;
 	GpuScanTask		   *gscan;
@@ -2266,6 +2252,7 @@
 	InstrEndLoop(&gts->outer_instrument);
 	Assert(gts->css.ss.ss_currentRelation != NULL);
 	heap_rescan(gts->css.ss.ss_currentScanDesc, NULL);
+	ExecScanReScan(&gts->css.ss);
 }
 
 
