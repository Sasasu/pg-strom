--- conflicted
+++ resolved
@@ -18,35 +18,18 @@
  */
 #include "postgres.h"
 #include "access/relscan.h"
-<<<<<<< HEAD
 #include "catalog/pg_type.h"
-=======
-#include "access/sysattr.h"
-#include "catalog/catalog.h"
-#include "catalog/pg_tablespace.h"
-#include "catalog/pg_type.h"
-#include "commands/tablespace.h"
-#include "miscadmin.h"
-#include "port.h"
->>>>>>> 012cfb49
 #include "storage/bufmgr.h"
 #include "storage/fd.h"
 #include "storage/predicate.h"
 #include "utils/builtins.h"
-<<<<<<< HEAD
 #include "utils/bytea.h"
-=======
 #include "utils/guc.h"
->>>>>>> 012cfb49
 #include "utils/lsyscache.h"
 #include "utils/rel.h"
 #include "utils/tqual.h"
 #include "pg_strom.h"
-<<<<<<< HEAD
 #include "device_numeric.h"
-#include <sys/mman.h>
-=======
-#include "opencl_numeric.h"
 #include <sys/mman.h>
 
 /*
@@ -63,7 +46,6 @@
 {
 	return ((Size)pgstrom_chunk_size_kb) << 10;
 }
->>>>>>> 012cfb49
 
 /*
  * pgstrom_create_param_buffer
@@ -209,52 +191,18 @@
 	if (row_index >= kds->nitems)
 		return false;	/* out of range */
 
-<<<<<<< HEAD
 	/* in case of KDS_FORMAT_ROW */
-=======
-	/* make clear the result tuple-slot */
-	ExecClearTuple(slot);
-
-	/* in case of row-store */
->>>>>>> 012cfb49
 	if (kds->format == KDS_FORMAT_ROW)
 	{
 		kern_tupitem   *tup_item = KERN_DATA_STORE_TUPITEM(kds, row_index);
 
+		ExecClearTuple(slot);
 		tuple->t_len = tup_item->t_len;
 		tuple->t_self = tup_item->t_self;
 		//tuple->t_tableOid = InvalidOid;
 		tuple->t_data = &tup_item->htup;
 
-<<<<<<< HEAD
 		ExecStoreTuple(tuple, slot, InvalidBuffer, false);
-=======
-		tuple->t_data = (HeapTupleHeader) PageGetItem(bitem->page, lpp);
-		tuple->t_len = ItemIdGetLength(lpp);
-		ItemPointerSet(&tuple->t_self, blknum, ritem->item_offset);
-
-		ExecStoreTuple(tuple, slot, bitem->buffer, false);
-
-		return true;
-	}
-	/* in case of row-flat-store */
-	if (kds->format == KDS_FORMAT_ROW_FLAT ||
-		kds->format == KDS_FORMAT_ROW_FMAP)
-	{
-		TupleDesc		tupdesc = slot->tts_tupleDescriptor;
-		kern_rowitem   *ritem = KERN_DATA_STORE_ROWITEM(kds, row_index);
-		HeapTupleHeader	htup;
-
-		Assert(ritem->htup_offset < kds->length);
-		htup = (HeapTupleHeader)((char *)kds + ritem->htup_offset);
-
-		memset(tuple, 0, sizeof(HeapTupleData));
-		tuple->t_data = htup;
-		heap_deform_tuple(tuple, tupdesc,
-						  slot->tts_values,
-						  slot->tts_isnull);
-		ExecStoreVirtualTuple(slot);
->>>>>>> 012cfb49
 
 		return true;
 	}
@@ -293,42 +241,9 @@
 void
 pgstrom_release_data_store(pgstrom_data_store *pds)
 {
-<<<<<<< HEAD
 	/* detach from the GpuContext */
 	if (pds->chain.prev != NULL && pds->chain.next != NULL)
 		dlist_delete(&pds->chain);
-=======
-	kern_data_store	   *kds = pds->kds;
-	ResourceOwner		saved_owner;
-	int					i, rc;
-
-	/*
-	 * NOTE: Special case handling for file-mapped row store case.
-	 * We assume OpenCL server has no code path the tries to release
-	 * pds/kds without unmapping the file-mapped area.
-	 * This case will be eliminated once we moved to CUDA later...
-	 */
-	if (pds->kds_fname != NULL)
-	{
-		if (!pgstrom_i_am_clserv)
-		{
-			Assert(kds->format == KDS_FORMAT_ROW_FMAP);
-			rc = munmap(kds, kds->length);
-			if (rc != 0)
-				elog(LOG, "Bug? failed to unmap kds:%p of \"%s\" (%s)",
-					 pds->kds, pds->kds_fname, strerror(errno));
-			CloseTransientFile(pds->kds_fdesc);
-		}
-		unlink(pds->kds_fname);
-		pgstrom_shmem_free(pds);
-		return;
-	}
-
-	saved_owner = CurrentResourceOwner;
-	PG_TRY();
-	{
-		CurrentResourceOwner = pds->resowner;
->>>>>>> 012cfb49
 
 	if (pds->ktoast)
 		pgstrom_release_data_store(pds->ktoast);
@@ -424,7 +339,6 @@
 
 	PG_TRY();
 	{
-<<<<<<< HEAD
 		kds_fdesc = OpenTransientFile(pds->kds_fname,
 									  O_RDWR | O_CREAT | O_TRUNC | PG_BINARY,
 									  S_IRUSR | S_IWUSR);
@@ -450,18 +364,6 @@
 					 errmsg("could not map temporary file \"%s\" : %m",
 							pds->kds_fname)));
 		pds->kds_fdesc = kds_fdesc;
-=======
-		pds->sobj.stag = StromTag_DataStore;
-		SpinLockInit(&pds->lock);
-		pds->refcnt = 1;
-		pds->kds = kds;
-		pds->kds_length = kds->length;
-		pds->kds_fdesc = -1;	/* never used */
-		pds->ktoast = NULL;		/* never used */
-		pds->resowner = ResourceOwnerCreate(CurrentResourceOwner,
-											"pgstrom_data_store");
-		pds->local_pages = NULL;	/* allocation on demand */
->>>>>>> 012cfb49
 	}
 	PG_CATCH();
 	{
@@ -478,60 +380,15 @@
 pgstrom_data_store *
 pgstrom_file_map_data_store(const char *kds_fname, Size kds_length)
 {
-<<<<<<< HEAD
 	pgstrom_data_store *pds = palloc0(sizeof(pgstrom_data_store));
 
 	pds->kds_fname = pstrdup(kds_fname);
 	pds->kds_length = kds_length;
 	__pgstrom_file_map_data_store(pds);
-=======
-	pgstrom_data_store *pds;
-	kern_data_store	   *kds;
-	Size		allocated;
-	cl_uint		nrooms;
-
-	/* allocation of kern_data_store */
-	kds = __pgstrom_shmem_alloc_alap(filename, lineno,
-									 length, &allocated);
-	if (!kds)
-		elog(ERROR, "out of shared memory");
-	/*
-	 * NOTE: length of row-flat format has to be strictly aligned
-	 * because location of heaptuple is calculated using offset from
-	 * the buffer tail!
-	 */
-	allocated = STROMALIGN_DOWN(allocated);
-
-	/* max number of rooms according to the allocated buffer length */
-	nrooms = (STROMALIGN_DOWN(length) -
-			  STROMALIGN(offsetof(kern_data_store,
-								  colmeta[tupdesc->natts])))
-		/ sizeof(kern_rowitem);
-	init_kern_data_store(kds, tupdesc, allocated,
-						 KDS_FORMAT_ROW_FLAT, 0, nrooms, false);
-	/* allocation of pgstrom_data_store */
-	pds = __pgstrom_shmem_alloc(filename, lineno,
-								sizeof(pgstrom_data_store));
-	if (!pds)
-	{
-		pgstrom_shmem_free(kds);
-		elog(ERROR, "out of shared memory");
-	}
-	pds->sobj.stag = StromTag_DataStore;
-	SpinLockInit(&pds->lock);
-	pds->refcnt = 1;
-	pds->kds = kds;
-	pds->kds_length = kds->length;
-	pds->kds_fdesc = -1;	/* never used */
-	pds->ktoast = NULL;		/* never used */
-	pds->resowner = NULL;	/* never used */
-	pds->local_pages = NULL;/* never used */
->>>>>>> 012cfb49
 
 	return pds;
 }
 
-<<<<<<< HEAD
 void
 pgstrom_file_unmap_data_store(pgstrom_data_store *pds)
 {
@@ -551,155 +408,6 @@
 				(errcode_for_file_access(),
 				 errmsg("could not unlink temporary file \"%s\": %m",
 						pds->kds_fname)));
-=======
-/*
- * get_pgstrom_temp_filename - logic is almost same as OpenTemporaryFile,
- * but it returns cstring of filename, for OpenTransientFile and mmap(2)
- */
-static char *
-get_pgstrom_temp_filename(void)
-{
-	char	tempdirpath[MAXPGPATH];
-	char	tempfilepath[MAXPGPATH];
-	Oid		tablespace_oid = InvalidOid;
-	static long tempFileCounter = 0;
-
-	if (pgstrom_temp_tablespace != NULL)
-		tablespace_oid = get_tablespace_oid(pgstrom_temp_tablespace, false);
-
-	if (!OidIsValid(tablespace_oid) ||
-		tablespace_oid == DEFAULTTABLESPACE_OID ||
-		tablespace_oid == GLOBALTABLESPACE_OID)
-	{
-		/* The default tablespace is {datadir}/base */
-		snprintf(tempdirpath, sizeof(tempdirpath), "base/%s",
-				 PG_TEMP_FILES_DIR);
-	}
-	else
-	{
-		/* All other tablespaces are accessed via symlinks */
-		snprintf(tempdirpath, sizeof(tempdirpath), "pg_tblspc/%u/%s/%s",
-				 tablespace_oid,
-				 TABLESPACE_VERSION_DIRECTORY,
-				 PG_TEMP_FILES_DIR);
-    }
-
-	/*
-	 * Generate a tempfile name that should be unique within the current
-	 * database instance.
-	 */
-	snprintf(tempfilepath, sizeof(tempfilepath), "%s/strom_tmp%d.%ld",
-			 tempdirpath, MyProcPid, tempFileCounter++);
-
-	return pstrdup(tempfilepath);
-}
-
-pgstrom_data_store *
-__pgstrom_create_data_store_row_fmap(const char *filename, int lineno,
-									 TupleDesc tupdesc, Size length)
-{
-	pgstrom_data_store *pds;
-	kern_data_store	   *kds;
-	char	   *kds_fname;
-	int			kds_fdesc;
-	Size		kds_length = STROMALIGN(length);
-	cl_uint		nrooms;
-
-	kds_fname = get_pgstrom_temp_filename();
-	kds_fdesc = OpenTransientFile(kds_fname,
-								  O_RDWR | O_CREAT | O_TRUNC | PG_BINARY,
-								  0600);
-	if (kds_fdesc < 0)
-		ereport(ERROR,
-                (errcode_for_file_access(),
-				 errmsg("could not create file-mapped data store \"%s\"",
-						kds_fname)));
-
-	if (ftruncate(kds_fdesc, kds_length) != 0)
-		ereport(ERROR,
-				(errcode_for_file_access(),
-				 errmsg("could not truncate file \"%s\" to %zu: %m",
-						kds_fname, kds_length)));
-
-	kds = mmap(NULL, kds_length,
-			   PROT_READ | PROT_WRITE,
-			   MAP_SHARED | MAP_POPULATE,
-			   kds_fdesc, 0);
-	if (kds == MAP_FAILED)
-		elog(ERROR, "failed to map file-mapped data store \"%s\"", kds_fname);
-
-	/* OK, let's initialize the file-mapped kern_data_store */
-	nrooms = (STROMALIGN_DOWN(kds_length) -
-			  STROMALIGN(offsetof(kern_data_store,
-								  colmeta[tupdesc->natts])))
-		/ sizeof(kern_rowitem);
-	init_kern_data_store(kds, tupdesc, kds_length,
-						 KDS_FORMAT_ROW_FMAP, 0, nrooms, false);
-	/* Also, allocation of pgstrom_data_store */
-	pds = __pgstrom_shmem_alloc(filename, lineno,
-								sizeof(pgstrom_data_store) +
-								strlen(kds_fname) + 1);
-	if (!pds)
-	{
-		pgstrom_shmem_free(kds);
-		elog(ERROR, "out of shared memory");
-	}
-	pds->sobj.stag = StromTag_DataStore;
-	SpinLockInit(&pds->lock);
-	pds->refcnt = 1;
-	pds->kds = kds;
-	pds->kds_length = kds->length;
-	pds->kds_fname = (char *)(pds + 1);
-	strcpy(pds->kds_fname, kds_fname);
-	pds->kds_fdesc = kds_fdesc;
-	pds->ktoast = NULL;		/* never used */
-	pds->resowner = NULL;	/* never used */
-	pds->local_pages = NULL;/* never used */
-
-	return pds;
-}
-
-kern_data_store *
-filemap_kern_data_store(const char *kds_fname, size_t kds_length, int *p_fdesc)
-{
-	kern_data_store	   *kds;
-	int					kds_fdesc;
-
-	kds_fdesc = open(kds_fname, O_RDWR, 0);
-	if (kds_fdesc < 0)
-	{
-		clserv_log("failed to open \"%s\" (%s)", kds_fname, strerror(errno));
-		return NULL;
-	}
-
-	kds = mmap(NULL, kds_length,
-			   PROT_READ | PROT_WRITE,
-			   MAP_SHARED | MAP_POPULATE,
-			   kds_fdesc, 0);
-	if (kds == MAP_FAILED)
-	{
-		clserv_log("failed to map \"%s\" (%s)", kds_fname, strerror(errno));
-		close(kds_fdesc);
-		return NULL;
-	}
-	Assert(kds->format == KDS_FORMAT_ROW_FMAP);
-	if (p_fdesc)
-		*p_fdesc = kds_fdesc;
-	return kds;
-}
-
-void
-fileunmap_kern_data_store(kern_data_store *kds, int fdesc)
-{
-	int		rc;
-
-	rc = munmap(kds, kds->length);
-	if (rc != 0)
-		clserv_log("failed to unmap kds:%p (%s)", kds, strerror(errno));
-	rc = close(fdesc);
-	if (rc != 0)
-		clserv_log("failed to close file:%d (%s)", fdesc, strerror(errno));
->>>>>>> 012cfb49
 }
 
 pgstrom_data_store *
@@ -920,42 +628,12 @@
 	if (consume > kds->length)
 		return false;
 
-<<<<<<< HEAD
 	kds->usage += LONGALIGN(offsetof(kern_tupitem, htup) + tuple->t_len);
 	tup_item = (kern_tupitem *)((char *)kds + kds->length - kds->usage);
 	tup_item->t_len = tuple->t_len;
 	tup_item->t_self = tuple->t_self;
 	memcpy(&tup_item->htup, tuple->t_data, tuple->t_len);
 	tup_index[kds->nitems++] = (uintptr_t)tup_item - (uintptr_t)kds;
-=======
-		return true;
-	}
-	else if (kds->format == KDS_FORMAT_ROW_FLAT ||
-			 kds->format == KDS_FORMAT_ROW_FMAP)
-	{
-		HeapTuple		tuple;
-		kern_rowitem   *ritem = KERN_DATA_STORE_ROWITEM(kds, kds->nitems);
-		uintptr_t		usage;
-		char		   *dest_addr;
-
-		/* reference a HeapTuple in TupleTableSlot */
-		tuple = ExecFetchSlotTuple(slot);
-
-		/* check whether the tuple touches the watermark */
-		usage = ((uintptr_t)(ritem + 1) -
-				 (uintptr_t)(kds) +			/* from head */
-				 kds->usage +				/* from tail */
-				 LONGALIGN(tuple->t_len));	/* newly added */
-		if (usage > kds->length)
-			return false;
-
-		dest_addr = ((char *)kds + kds->length -
-					 kds->usage - LONGALIGN(tuple->t_len));
-		memcpy(dest_addr, tuple->t_data, tuple->t_len);
-		ritem->htup_offset = (hostptr_t)((char *)dest_addr - (char *)kds);
-		kds->usage += LONGALIGN(tuple->t_len);
-		kds->nitems++;
->>>>>>> 012cfb49
 
 	return true;
 }
@@ -1073,20 +751,6 @@
 		}
 		pfree(buf.data);
 	}
-<<<<<<< HEAD
-=======
-
-	if (false)
-	{
-		kern_blkitem	   *bitem = KERN_DATA_STORE_BLKITEM(kds, 0);
-
-		for (i=0; i < kds->nblocks; i++)
-		{
-			PDS_DUMP("block[%d] {buffer=%u page=%p}",
-					 i, bitem[i].buffer, bitem[i].page);
-		}
-	}
-#undef PDS_DUMP
 }
 
 void
@@ -1110,5 +774,4 @@
 							   PGC_USERSET,
 							   GUC_NOT_IN_SAMPLE,
 							   NULL, NULL, NULL);
->>>>>>> 012cfb49
 }