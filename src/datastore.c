--- conflicted
+++ resolved
@@ -520,7 +520,10 @@
 
 		pds->kds = mmap(NULL, pds->kds_length,
 						PROT_READ | PROT_WRITE,
-						MAP_SHARED | MAP_POPULATE,
+#ifdef MAP_POPULATE
+						MAP_POPULATE |
+#endif
+						MAP_SHARED,
 						kds_fdesc, 0);
 		if (pds->kds == MAP_FAILED)
 			ereport(ERROR,
@@ -596,42 +599,8 @@
 							pds->kds_fname,
 							pds->kds_length, pds->kds_offset)));
 
-<<<<<<< HEAD
 		/* kds is still mapped - not to manage file desc by ourself */
 		CloseTransientFile(kds_fdesc);
-=======
-	if (ftruncate(kds_fdesc, kds_length) != 0)
-		ereport(ERROR,
-				(errcode_for_file_access(),
-				 errmsg("could not truncate file \"%s\" to %zu: %m",
-						kds_fname, kds_length)));
-
-	kds = mmap(NULL, kds_length,
-			   PROT_READ | PROT_WRITE,
-#ifdef MAP_POPULATE
-			   MAP_POPULATE |
-#endif
-			   MAP_SHARED,
-			   kds_fdesc, 0);
-	if (kds == MAP_FAILED)
-		elog(ERROR, "failed to map file-mapped data store \"%s\"", kds_fname);
-
-	/* OK, let's initialize the file-mapped kern_data_store */
-	nrooms = (STROMALIGN_DOWN(kds_length) -
-			  STROMALIGN(offsetof(kern_data_store,
-								  colmeta[tupdesc->natts])))
-		/ sizeof(kern_rowitem);
-	init_kern_data_store(kds, tupdesc, kds_length,
-						 KDS_FORMAT_ROW_FMAP, 0, nrooms, false);
-	/* Also, allocation of pgstrom_data_store */
-	pds = __pgstrom_shmem_alloc(filename, lineno,
-								sizeof(pgstrom_data_store) +
-								strlen(kds_fname) + 1);
-	if (!pds)
-	{
-		pgstrom_shmem_free(kds);
-		elog(ERROR, "out of shared memory");
->>>>>>> 2b67012a
 	}
 	pds->ktoast = ktoast;
 
@@ -651,78 +620,7 @@
                              Size kds_offset, Size kds_length)
 {
 	pgstrom_data_store *pds;
-<<<<<<< HEAD
 	int		kds_fdesc;
-=======
-	kern_data_store	   *kds;
-	char	   *kds_fname;
-	int			kds_fdesc;
-	Size		required;
-	Size		toast_offset;
-
-	/* base PDS has to be file-mapped row-store */
-	Assert(pds_toast->kds_fname != NULL);
-	kds_fname = pds_toast->kds_fname;
-	kds_fdesc = pds_toast->kds_fdesc;
-
-	/* requirement for kern_data_store */
-	required = (STROMALIGN(offsetof(kern_data_store,
-									colmeta[tupdesc->natts])) +
-				(LONGALIGN(sizeof(bool) * tupdesc->natts) +
-				 LONGALIGN(sizeof(Datum) * tupdesc->natts)) * nrooms);
-
-	/* round up by BLCKSZ, as alternative of os dependent pagesize */
-	toast_offset = TYPEALIGN(BLCKSZ, pds_toast->kds_length);
-	if (ftruncate(kds_fdesc, toast_offset + required) != 0)
-	{
-		close(kds_fdesc);
-		ereport(ERROR,
-                (errcode_for_file_access(),
-                 errmsg("could not truncate file \"%s\" to %zu: %m",
-						kds_fname, toast_offset + required)));
-	}
-	/* mmap later portion of this file */
-	kds = mmap(NULL, required,
-			   PROT_READ | PROT_WRITE,
-#ifdef MAP_POPULATE
-			   MAP_POPULATE |
-#endif
-			   MAP_SHARED,
-			   kds_fdesc, toast_offset);
-	if (kds == MAP_FAILED)
-	{
-		close(kds_fdesc);
-		ereport(ERROR,
-				(errcode_for_file_access(),
-				 errmsg("could not mmap file \"%s\" with len=%zu: %m",
-						kds_fname, required)));
-	}
-	/* setup kern_data_store */
-	init_kern_data_store(kds, tupdesc, required,
-						 KDS_FORMAT_TUPSLOT, 0, nrooms, true);
-	/* allocation of pgstrom_data_store */
-	pds = __pgstrom_shmem_alloc(filename, lineno,
-								sizeof(pgstrom_data_store) +
-								strlen(kds_fname) + 1);
-	if (!pds)
-	{
-		munmap(kds, required);
-		close(kds_fdesc);
-		elog(ERROR, "out of shared memory");
-	}
-	pds->sobj.stag = StromTag_DataStore;
-	SpinLockInit(&pds->lock);
-	pds->refcnt = 1;
-	pds->kds = kds;
-	pds->kds_length = kds->length;
-	pds->kds_offset = toast_offset;
-	pds->kds_fname = (char *)(pds + 1);
-	strcpy(pds->kds_fname, kds_fname);
-	pds->kds_fdesc = -1;	/* not owned by this chunk */
-	pds->ktoast = pds_toast;
-	pds->resowner = NULL;	/* never used */
-	pds->local_pages = NULL;/* never used */
->>>>>>> 2b67012a
 
 	Assert(kds_offset == TYPEALIGN(BLCKSZ, kds_offset));
 
@@ -747,7 +645,10 @@
 
 	pds->kds = mmap(NULL, kds_length,
 					PROT_READ | PROT_WRITE,
-					MAP_SHARED | MAP_POPULATE,
+#ifdef MAP_POPULATE
+					MAP_POPULATE |
+#endif
+					MAP_SHARED,
 					kds_fdesc, kds_offset);
 	if (pds->kds == MAP_FAILED)
 		ereport(ERROR,
