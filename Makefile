--- conflicted
+++ resolved
@@ -14,11 +14,7 @@
 #
 # PG-Strom versioning
 #
-<<<<<<< HEAD
-PGSTROM_VERSION=1.9.0
-=======
-PGSTROM_VERSION=0.9devel
->>>>>>> 8fb4aee6
+PGSTROM_VERSION=1.9devel
 PGSTROM_VERSION_NUM=$(shell echo $(PGSTROM_VERSION)			\
 	| sed -e 's/\./ /g' -e 's/[A-Za-z].*$$//g'			\
 	| awk '{printf "%d%02d%02d", $$1, $$2, (NF >=3) ? $$3 : 0}')
@@ -45,12 +41,9 @@
 __STROM_OBJS = main.o codegen.o datastore.o aggfuncs.o \
 		cuda_control.o cuda_program.o cuda_mmgr.o \
 		gpuscan.o gpujoin.o gpupreagg.o gpusort.o \
-<<<<<<< HEAD
+		pl_cuda.o matrix.o \
 		gpu_server.o gpu_device.o
-=======
-		pl_cuda.o matrix.o
-
->>>>>>> 8fb4aee6
+
 STROM_OBJS = $(addprefix $(STROM_BUILD_ROOT)/src/, $(__STROM_OBJS))
 STROM_SOURCES = $(STROM_OBJS:.o=.c)
 
